--- conflicted
+++ resolved
@@ -342,19 +342,13 @@
             # Validate the actual content injected is dict type
             self.assertIsInstance(event.content, dict)
 
-<<<<<<< HEAD
-=======
     @patch(WS_FEED, new_callable=PropertyMock)
->>>>>>> 6e6e846d
     @patch(PATCH_BASE_PATH.format(method='_inner_messages'))
     def test_listen_for_trades(self, mock_inner_messages):
         timeout = 2
 
-<<<<<<< HEAD
-=======
         mock_ws_feed.return_value = "wss://websocket-eth.idex.io/v1"
 
->>>>>>> 6e6e846d
         q = asyncio.Queue()
 
         #  Socket events receiving in the order from top to bottom
