import asyncio
import inspect
import unittest
import aiohttp

from typing import List
from unittest.mock import patch, PropertyMock, AsyncMock

from decimal import Decimal

from hummingbot.core.data_type.order_book_tracker_entry import OrderBookTrackerEntry
from test.integration.assets.mock_data.fixture_idex import FixtureIdex
from hummingbot.connector.exchange.idex.idex_api_order_book_data_source import IdexAPIOrderBookDataSource
from hummingbot.connector.exchange.idex.idex_order_book_message import IdexOrderBookMessage
from hummingbot.core.data_type.order_book_message import OrderBookMessageType
from hummingbot.core.data_type.order_book import OrderBook


class IdexAPIOrderBookDataSourceUnitTest(unittest.TestCase):

    class AsyncIterator:
        def __init__(self, seq):
            self.iter = iter(seq)

        def __aiter__(self):
            return self

        async def __anext__(self):
            try:
                return next(self.iter)
            except StopIteration:
                raise StopAsyncIteration

    eth_sample_pairs: List[str] = [
        "UNI-ETH",
        "LBA-ETH"
    ]

    bsc_sample_pairs: List[str] = [
        "EOS-USDT",
        "BTCB-BNB"
    ]

    REST_URL: str = 'hummingbot.connector.exchange.idex.idex_api_order_book_data_source.' \
                    'IdexAPIOrderBookDataSource._IDEX_REST_URL'
    WS_FEED: str = 'hummingbot.connector.exchange.idex.idex_api_order_book_data_source.' \
                   'IdexAPIOrderBookDataSource._IDEX_WS_FEED'
    GET_MOCK: str = 'aiohttp.ClientSession.get'

    PATCH_BASE_PATH = \
        'hummingbot.connector.exchange.idex.idex_api_order_book_data_source.IdexAPIOrderBookDataSource.{method}'

    @classmethod
    def setUpClass(cls) -> None:
        cls.ev_loop: asyncio.BaseEventLoop = asyncio.get_event_loop()
        cls.eth_order_book_data_source: IdexAPIOrderBookDataSource = IdexAPIOrderBookDataSource(cls.eth_sample_pairs)
        cls.bsc_order_book_data_source: IdexAPIOrderBookDataSource = IdexAPIOrderBookDataSource(cls.bsc_sample_pairs)

    def run_async(self, task):
        return self.ev_loop.run_until_complete(task)

    def test_get_idex_rest_url(self):
        # Calls blockchain default ("eth") in global_config[blockchain] if blockchain value is None
        # Todo: test with user inputs and blockchain value to ensure ETH and BSC blockchain inputs work
        self.assertEqual("https://api-sandbox-ETH.idex.io/", IdexAPIOrderBookDataSource.get_idex_rest_url())

    def test_get_idex_ws_feed(self):
        # Calls blockchain default ("eth") in global_config[blockchain] if blockchain value is None
        # Todo: test with user inputs and blockchain value to ensure ETH and BSC blockchain inputs work.
        self.assertEqual("wss://websocket-sandbox-ETH.idex.io/v1", IdexAPIOrderBookDataSource.get_idex_ws_feed())

    # Test returns: Success
    # Uses PropertyMock to mock the API URL. Test confirms ability to fetch all trading pairs
    # on both exchanges (ETH, BSC).
    def test_fetch_trading_pairs(self):
        with patch(self.REST_URL, new_callable=PropertyMock) as mocked_api_url:
            # ETH URL
            mocked_api_url.return_value = "https://api-eth.idex.io"
            trading_pairs: List[str] = self.run_async(
                self.eth_order_book_data_source.fetch_trading_pairs())
            self.assertIn("UNI-ETH", trading_pairs)
            self.assertIn("LBA-ETH", trading_pairs)
            # BSC URL
            mocked_api_url.return_value = "https://api-bsc.idex.io"
            trading_pairs: List[str] = self.run_async(
                self.bsc_order_book_data_source.fetch_trading_pairs())
            self.assertIn("EOS-USDT", trading_pairs)
            self.assertIn("BTCB-BNB", trading_pairs)

    def test_get_last_traded_price(self):
        with patch(self.GET_MOCK, new_callable=AsyncMock) as mocked_get:
            # ETH URL
            for t_pair in self.eth_sample_pairs:
                mocked_get.return_value.json.return_value = FixtureIdex.TRADING_PAIR_TRADES
                last_traded_price: float = self.run_async(
                    self.eth_order_book_data_source.get_last_traded_price(t_pair, "https://api-eth.idex.io"))
                self.assertEqual(0.01780000, last_traded_price)

    @patch(REST_URL, new_callable=PropertyMock)
    @patch(GET_MOCK, new_callable=AsyncMock)
    def test_get_last_traded_prices(self, mocked_get, mocked_api_url):
        # ETH URL
        mocked_api_url.return_value = "https://api-eth.idex.io"
        mocked_get.return_value.json.return_value = FixtureIdex.TRADING_PAIR_TRADES
        last_traded_prices: List[str] = self.run_async(
            self.eth_order_book_data_source.get_last_traded_prices(self.eth_sample_pairs))
        self.assertEqual({"UNI-ETH": 0.01780000,
                         "LBA-ETH": 0.01780000}, last_traded_prices)
        # BSC URL
        mocked_api_url.return_value = "https://api-bsc.idex.io"
        mocked_get.return_value.json.return_value = FixtureIdex.TRADING_PAIR_TRADES
        last_traded_prices: List[str] = self.run_async(
            self.bsc_order_book_data_source.get_last_traded_prices(self.bsc_sample_pairs))
        self.assertEqual({"EOS-USDT": 0.01780000,
                          "BTCB-BNB": 0.01780000}, last_traded_prices)

    @patch(REST_URL, new_callable=PropertyMock)
    @patch(GET_MOCK, new_callable=AsyncMock)
    def test_get_mid_price(self, mocked_get, mocked_api_url):
        # ETH URL
        mocked_api_url.return_value = "https://api-eth.idex.io"
        mocked_get.return_value.json.return_value = FixtureIdex.TRADING_PAIR_TICKER
        for t_pair in self.eth_sample_pairs:
            t_pair_mid_price: List[str] = self.run_async(
                self.eth_order_book_data_source.get_mid_price(t_pair))
            self.assertEqual(Decimal("0.016175005"), t_pair_mid_price)
            self.assertIsInstance(t_pair_mid_price, Decimal)

    async def get_snapshot(self, trading_pair):
        async with aiohttp.ClientSession() as client:
            try:
                snapshot = await self.eth_order_book_data_source.get_snapshot(client, trading_pair)
                return snapshot
            except Exception:
                return None

    # @unittest.skip("failing aiohttp response context manager mocks")
    # @patch(REST_URL, new_callable=PropertyMock)
    # @patch(GET_MOCK, new_callable=AsyncMock)
    @patch(REST_URL, new_callable=PropertyMock)
    @patch('aiohttp.ClientResponse.json')
    def test_get_snapshot(self, mocked_json, mocked_api_url):

        # mocked_get.return_value.json.return_value = FixtureIdex.ORDER_BOOK_LEVEL2
        # mocked_get.return_value.status = 200

        # Mock aiohttp response
        f = asyncio.Future()
        f.set_result(FixtureIdex.ORDER_BOOK_LEVEL2)
        mocked_json.return_value = f

        mocked_api_url.return_value = "https://api-eth.idex.io"

        # mocked_get.return_value.__aenter__.return_value.text = AsyncMock(side_effect=["custom text"])
        # mocked_get.return_value.__aexit__.return_value = AsyncMock(side_effect=lambda *args: True)
        # mocked_get.return_value = MockGetResponse(FixtureIdex.ORDER_BOOK_LEVEL2, 200)

        snapshot = self.ev_loop.run_until_complete(self.get_snapshot("UNI-ETH"))
        # an artifact created by the way we mock. Normally run_until_complete() returns a result directly
        snapshot = snapshot.result()
        self.assertEqual(FixtureIdex.ORDER_BOOK_LEVEL2, snapshot)

    @patch(REST_URL, new_callable=PropertyMock)
    @patch(PATCH_BASE_PATH.format(method='get_snapshot'))
    def test_get_new_order_book(self, mock_get_snapshot, mocked_api_url):

        # Mock Future() object return value as the request response
        # For this particular test, the return value from get_snapshot is not relevant, therefore
        # setting it with a random snapshot from fixture
        f = asyncio.Future()
        f.set_result(FixtureIdex.SNAPSHOT_2)
        mock_get_snapshot.return_value = f.result()

        mocked_api_url.return_value = "https://api-eth.idex.io"
        orderbook = self.ev_loop.run_until_complete(self.eth_order_book_data_source.get_new_order_book("UNI-ETH"))

        print(orderbook.snapshot[0])

        # Validate the returned value is OrderBook
        self.assertIsInstance(orderbook, OrderBook)

        # Ensure the number of bids / asks provided in the snapshot are equal to the respective number of orderbook rows
        self.assertEqual(len(orderbook.snapshot[0].index), len(FixtureIdex.SNAPSHOT_2["bids"]))

    @patch(REST_URL, new_callable=PropertyMock)
    @patch(PATCH_BASE_PATH.format(method='get_snapshot'))
    def test_get_tracking_pairs(self, mock_get_snapshot, mocked_api_url):

        mocked_api_url.return_value = "https://api-eth.idex.io"

        # Mock Future() object return value as the request response
        # For this particular test, the return value from get_snapshot is not relevant, therefore
        # setting it with a random snapshot from fixture
        f = asyncio.Future()
        f.set_result(FixtureIdex.SNAPSHOT_2)
        mock_get_snapshot.return_value = f.result()

        tracking_pairs = self.ev_loop.run_until_complete(self.eth_order_book_data_source.get_tracking_pairs())

        # Validate the number of tracking pairs is equal to the number of trading pairs received
        self.assertEqual(len(self.eth_sample_pairs), len(tracking_pairs))

        # Make sure the entry key in tracking pairs matches with what's in the trading pairs
        for trading_pair, tracking_pair_obj in zip(self.eth_sample_pairs, list(tracking_pairs.keys())):
            self.assertEqual(trading_pair, tracking_pair_obj)

        # Validate the data type for each tracking pair value is OrderBookTrackerEntry
        for order_book_tracker_entry in tracking_pairs.values():
            self.assertIsInstance(order_book_tracker_entry, OrderBookTrackerEntry)

        # Validate the order book tracker entry trading_pairs are valid
        for trading_pair, order_book_tracker_entry in zip(self.eth_sample_pairs, tracking_pairs.values()):
            self.assertEqual(order_book_tracker_entry.trading_pair, trading_pair)

    @patch(REST_URL, new_callable=PropertyMock)
    @patch(PATCH_BASE_PATH.format(method='get_snapshot'))
    def test_listen_for_order_book_snapshots(self, mock_get_snapshot, mock_api_url):
        """
        test_listen_for_order_book_snapshots (test.integration.test_idex_api_order_book_data_source.
            IdexAPIOrderBookDataSourceUnitTest)
        Example order book message added to the queue:
        IdexOrderBookMessage(
            type = < OrderBookMessageType.SNAPSHOT: 1 > ,
            content = {
                'sequence': int,
                'bids': [
                    ['181.95138', '0.69772000', 2],
                    ...
                ],
                'asks': [
                    ['182.11620', '0.32400000', 4],
                    ...
                ],
            },
            timestamp = 1573041256.2376761)
        """

        mock_api_url.return_value = "https://api-eth.idex.io"

        # Instantiate empty async queue and make sure the initial size is 0
        q = asyncio.Queue()
        self.assertEqual(q.qsize(), 0)

        # Mock Future() object return value as the request response
        # For this particular test, the return value from get_snapshot is not relevant, therefore
        # setting it with a random snapshot from fixture
        f1 = asyncio.Future()
        f1.set_result(FixtureIdex.SNAPSHOT_1)

        # Mock Future() object return value as the request response
        # For this particular test, the return value from get_snapshot is not relevant, therefore
        # setting it with a random snapshot from fixture
        f2 = asyncio.Future()
        f2.set_result(FixtureIdex.SNAPSHOT_2)

        mock_get_snapshot.side_effect = [f1.result(), f2.result()]

        # Listening for tracking pairs within the set timeout timeframe
        timeout = 6

        print('{test_name} is going to run for {timeout} seconds, starting now'.format(
            test_name=inspect.stack()[0][3],
            timeout=timeout))

        try:
            self.run_async(
                # Force exit from event loop after set timeout seconds
                asyncio.wait_for(
                    self.eth_order_book_data_source.listen_for_order_book_snapshots(ev_loop=self.ev_loop, output=q),
                    timeout=timeout
                )
            )
        except asyncio.exceptions.TimeoutError as e:
            print(e)

        # Make sure that the number of items in the queue after certain seconds make sense
        # For instance, when the asyncio sleep time is set to 5 seconds in the method
        # If we configure timeout to be the same length, only 1 item has enough time to be received
        self.assertGreaterEqual(q.qsize(), 1)

        # Validate received response has correct data types
        first_item = q.get_nowait()
        self.assertIsInstance(first_item, IdexOrderBookMessage)
        self.assertIsInstance(first_item.type, OrderBookMessageType)

        # Validate order book message type
        self.assertEqual(first_item.type, OrderBookMessageType.SNAPSHOT)

        # Validate snapshot received matches with the original snapshot received from API
        self.assertEqual(first_item.content['bids'], FixtureIdex.SNAPSHOT_1['bids'])
        self.assertEqual(first_item.content['asks'], FixtureIdex.SNAPSHOT_1['asks'])

        # Validate the rest of the content
<<<<<<< HEAD
<<<<<<< HEAD
        self.assertEqual(first_item.content['trading_pair'], self.eth_sample_pairs[0])
=======
        self.assertEqual(first_item.content['product_id'], self.eth_sample_pairs[0])
>>>>>>> f054ac988bf306ee14114c01b5478b9182f9749d
=======
        self.assertEqual(first_item.content['trading_pair'], self.eth_sample_pairs[0])
>>>>>>> bc109724
        self.assertEqual(first_item.content['sequence'], FixtureIdex.SNAPSHOT_1['sequence'])

    @patch(WS_FEED, new_callable=PropertyMock)
    @patch(PATCH_BASE_PATH.format(method='_inner_messages'))
    def test_listen_for_order_book_diffs(self, mock_inner_messages, mock_ws_feed):
        timeout = 2

        mock_ws_feed.return_value = "wss://websocket-eth.idex.io/v1"

        q = asyncio.Queue()

        #  Socket events receiving in the order from top to bottom
        mocked_socket_responses = [
            FixtureIdex.WS_PRICE_LEVEL_UPDATE_1,
            FixtureIdex.WS_PRICE_LEVEL_UPDATE_2,
            FixtureIdex.WS_SUBSCRIPTION_SUCCESS
        ]

        mock_inner_messages.return_value = self.AsyncIterator(seq=mocked_socket_responses)

        print('{test_name} is going to run for {timeout} seconds, starting now'.format(
            test_name=inspect.stack()[0][3],
            timeout=timeout))

        try:
            self.run_async(
                # Force exit from event loop after set timeout seconds
                asyncio.wait_for(
                    self.eth_order_book_data_source.listen_for_order_book_diffs(ev_loop=self.ev_loop, output=q),
                    timeout=timeout
                )
            )
        except asyncio.exceptions.TimeoutError as e:
            print(e)

        first_event = q.get_nowait()
        second_event = q.get_nowait()

        recv_events = [first_event, second_event]

        for event in recv_events:
            # Validate the data inject into async queue is in Liquid order book message type
            self.assertIsInstance(event, IdexOrderBookMessage)

            # Validate the event type is equal to DIFF
            self.assertEqual(event.type, OrderBookMessageType.DIFF)

            # Validate the actual content injected is dict type
            self.assertIsInstance(event.content, dict)

<<<<<<< HEAD
<<<<<<< HEAD
    @patch(PATCH_BASE_PATH.format(method='_inner_messages'))
    def test_listen_for_trades(self, mock_inner_messages):
        timeout = 2

=======
    @patch(WS_FEED, new_callable=PropertyMock)
=======
>>>>>>> bc109724
    @patch(PATCH_BASE_PATH.format(method='_inner_messages'))
    def test_listen_for_trades(self, mock_inner_messages):
        timeout = 2

<<<<<<< HEAD
        mock_ws_feed.return_value = "wss://websocket-eth.idex.io/v1"

>>>>>>> f054ac988bf306ee14114c01b5478b9182f9749d
=======
>>>>>>> bc109724
        q = asyncio.Queue()

        #  Socket events receiving in the order from top to bottom
        mocked_socket_responses = [
            FixtureIdex.WS_TRADE_1,
            FixtureIdex.WS_TRADE_2
        ]

        mock_inner_messages.return_value = self.AsyncIterator(seq=mocked_socket_responses)

        print('{test_name} is going to run for {timeout} seconds, starting now'.format(
            test_name=inspect.stack()[0][3],
            timeout=timeout))

        try:
            self.run_async(
                # Force exit from event loop after set timeout seconds
                asyncio.wait_for(
                    self.eth_order_book_data_source.listen_for_trades(ev_loop=self.ev_loop, output=q),
                    timeout=timeout
                )
            )
        except asyncio.exceptions.TimeoutError as e:
            print(e)

        first_event = q.get_nowait()
        second_event = q.get_nowait()

        recv_events = [first_event, second_event]

        for event in recv_events:
            # Validate the data inject into async queue is in Liquid order book message type
            self.assertIsInstance(event, IdexOrderBookMessage)

            # Validate the event type is equal to DIFF
            self.assertEqual(event.type, OrderBookMessageType.TRADE)

            # Validate the actual content injected is dict type
            self.assertIsInstance(event.content, dict)<|MERGE_RESOLUTION|>--- conflicted
+++ resolved
@@ -291,15 +291,7 @@
         self.assertEqual(first_item.content['asks'], FixtureIdex.SNAPSHOT_1['asks'])
 
         # Validate the rest of the content
-<<<<<<< HEAD
-<<<<<<< HEAD
         self.assertEqual(first_item.content['trading_pair'], self.eth_sample_pairs[0])
-=======
-        self.assertEqual(first_item.content['product_id'], self.eth_sample_pairs[0])
->>>>>>> f054ac988bf306ee14114c01b5478b9182f9749d
-=======
-        self.assertEqual(first_item.content['trading_pair'], self.eth_sample_pairs[0])
->>>>>>> bc109724
         self.assertEqual(first_item.content['sequence'], FixtureIdex.SNAPSHOT_1['sequence'])
 
     @patch(WS_FEED, new_callable=PropertyMock)
@@ -350,26 +342,13 @@
             # Validate the actual content injected is dict type
             self.assertIsInstance(event.content, dict)
 
-<<<<<<< HEAD
-<<<<<<< HEAD
+    @patch(WS_FEED, new_callable=PropertyMock)
     @patch(PATCH_BASE_PATH.format(method='_inner_messages'))
     def test_listen_for_trades(self, mock_inner_messages):
         timeout = 2
 
-=======
-    @patch(WS_FEED, new_callable=PropertyMock)
-=======
->>>>>>> bc109724
-    @patch(PATCH_BASE_PATH.format(method='_inner_messages'))
-    def test_listen_for_trades(self, mock_inner_messages):
-        timeout = 2
-
-<<<<<<< HEAD
         mock_ws_feed.return_value = "wss://websocket-eth.idex.io/v1"
 
->>>>>>> f054ac988bf306ee14114c01b5478b9182f9749d
-=======
->>>>>>> bc109724
         q = asyncio.Queue()
 
         #  Socket events receiving in the order from top to bottom
