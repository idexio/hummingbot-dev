#!/usr/bin/env python
from os.path import join, realpath
import sys;

from hummingbot.logger import HummingbotLogger

sys.path.insert(0, realpath(join(__file__, "../../../")))

import asyncio
import contextlib
from decimal import Decimal
import logging
import os
import time
import conf
from typing import (
    List,
    Optional
)
import unittest
import math
from hummingbot.core.clock import (
    Clock,
    ClockMode
)
from hummingbot.core.event.events import (
    BuyOrderCompletedEvent,
    BuyOrderCreatedEvent,
    MarketOrderFailureEvent,
    MarketEvent,
    OrderCancelledEvent,
    OrderFilledEvent,
    OrderType,
    SellOrderCompletedEvent,
    SellOrderCreatedEvent,
    TradeFee,
    TradeType,
)
from hummingbot.core.event.event_logger import EventLogger
from hummingbot.core.utils.async_utils import (
    safe_ensure_future,
    safe_gather,
)
from hummingbot.logger.struct_logger import METRICS_LOG_LEVEL
from hummingbot.connector.exchange.idex.idex_exchange import IdexExchange
from hummingbot.connector.exchange.idex.idex_utils import HBOT_BROKER_ID
from hummingbot.connector.markets_recorder import MarketsRecorder
from hummingbot.model.market_state import MarketState
from hummingbot.model.order import Order
from hummingbot.model.sql_connection_manager import (
    SQLConnectionManager,
    SQLConnectionType
)
from hummingbot.model.trade_fill import TradeFill
from hummingbot.client.config.fee_overrides_config_map import fee_overrides_config_map
from test.integration.humming_web_app import HummingWebApp
from test.integration.assets.mock_data.fixture_idex import FixtureIdex
from test.integration.humming_ws_server import HummingWsServerFactory
from unittest import mock

logging.basicConfig(level=METRICS_LOG_LEVEL)
# API_SECRET length must be multiple of 4 otherwise base64.b64decode will fail
API_MOCK_ENABLED = conf.mock_api_enabled is not None and conf.mock_api_enabled.lower() in ['true', 'yes', '1']
IDEX_API_KEY = "889fe7dd-ea60-4bf4-86f8-4eec39146510"
IDEX_SECRET_KEY = "tkDey53dr1ZlyM2tzUAu82l+nhgzxCJl"
IDEX_PRIVATE_KEY = "0227070369c04f55c66988ee3b272f8ae297cf7967ca7bad6d2f71f72072e18d"
API_BASE_URL = "https://api-eth.idex.io/"
WS_BASE_URL = "wss://websocket-eth.idex.io/v1/"

logging.basicConfig(level=logging.DEBUG)


class IdexExchangeUnitTest(unittest.TestCase):
    events: List[MarketEvent] = [
        MarketEvent.BuyOrderCompleted,
        MarketEvent.SellOrderCompleted,
        MarketEvent.OrderFilled,
        MarketEvent.TransactionFailure,
        MarketEvent.BuyOrderCreated,
        MarketEvent.SellOrderCreated,
        MarketEvent.OrderCancelled,
        MarketEvent.OrderFailure
    ]

    _test_logger: Optional[HummingbotLogger] = None

    @classmethod
    def logger(cls) -> HummingbotLogger:
        if cls._test_logger is None:
            cls._test_logger = logging.getLogger(__name__)
        return cls._test_logger

    market: IdexExchange
    market_logger: EventLogger
    stack: contextlib.ExitStack
    trading_pair = "DIL-ETH"
    base_token, quote_token = trading_pair.split("-")

    @classmethod
    def setUpClass(cls):
        cls.ev_loop = asyncio.get_event_loop()
        if API_MOCK_ENABLED:
            cls.web_app = HummingWebApp.get_instance()
            cls.web_app.add_host_to_mock(API_BASE_URL, [])
            cls.web_app.start()
            cls.ev_loop.run_until_complete(cls.web_app.wait_til_started())
            cls._patcher = mock.patch("aiohttp.client.URL")
            cls._url_mock = cls._patcher.start()
            cls._url_mock.side_effect = cls.web_app.reroute_local
            cls.web_app.update_response("get", API_BASE_URL, "/v1/balances", FixtureIdex.BALANCES)
            cls.web_app.update_response("get", API_BASE_URL, "/v1/exchange", FixtureIdex.TRADE_FEES)
            cls.web_app.update_response("get", API_BASE_URL, "/v1/orders", FixtureIdex.ORDERS_STATUS)
            cls.web_app.update_response("delete", API_BASE_URL, "/v1/orders", FixtureIdex.CANCEL)

            HummingWsServerFactory.start_new_server(WS_BASE_URL)
            cls._ws_patcher = unittest.mock.patch("websockets.connect", autospec=True)
            cls._ws_mock = cls._ws_patcher.start()
            cls._ws_mock.side_effect = HummingWsServerFactory.reroute_ws_connect

            cls._t_nonce_patcher = unittest.mock.patch("hummingbot.core.utils.tracking_nonce.get_tracking_nonce")
            cls._t_nonce_mock = cls._t_nonce_patcher.start()
        cls.clock: Clock = Clock(ClockMode.REALTIME)
        cls.market: IdexExchange = IdexExchange(
            idex_api_key=IDEX_API_KEY,
            idex_api_secret_key=IDEX_SECRET_KEY,
            idex_wallet_private_key=IDEX_PRIVATE_KEY,
            trading_pairs=[cls.trading_pair]
        )
        print("Initializing Idex market... this will take about a minute.")
        cls.clock.add_iterator(cls.market)
        cls.stack: contextlib.ExitStack = contextlib.ExitStack()
        cls._clock = cls.stack.enter_context(cls.clock)
        cls.ev_loop.run_until_complete(cls.wait_til_ready())
        print("Ready.")

    @classmethod
    def tearDownClass(cls) -> None:
        cls.stack.close()
        if API_MOCK_ENABLED:
            cls.web_app.stop()
            cls._patcher.stop()
            cls._t_nonce_patcher.stop()

    @classmethod
    async def wait_til_ready(cls, market=None):
        if market is None:
            market= cls.market
        while True:
            now = time.time()
            next_iteration = now // 1.0 + 1
            if market.ready:
                break
            else:
                await cls._clock.run_til(next_iteration)
            await asyncio.sleep(1.0)

    def setUp(self):
        self.db_path: str = realpath(join(__file__, "../idex_test.sqlite"))
        try:
            os.unlink(self.db_path)
        except FileNotFoundError:
            pass

        self.market_logger = EventLogger()
        for event_tag in self.events:
            self.market.add_listener(event_tag, self.market_logger)

    def tearDown(self):
        for event_tag in self.events:
            self.market.remove_listener(event_tag, self.market_logger)
        self.market_logger = None

    async def run_parallel_async(self, *tasks):
        future: asyncio.Future = safe_ensure_future(safe_gather(*tasks))
        while not future.done():
            now = time.time()
            next_iteration = now // 1.0 + 1
            await self._clock.run_til(next_iteration)
            await asyncio.sleep(1.0)
        return future.result()

    def run_parallel(self, *tasks):
        return self.ev_loop.run_until_complete(self.run_parallel_async(*tasks))

    '''
    def test_get_fee(self):
        limit_fee: TradeFee = self.market.get_fee("ETH", "USDC", OrderType.LIMIT_MAKER, TradeType.BUY, 1, 1)
        self.assertGreater(limit_fee.percent, 0)
        self.assertEqual(len(limit_fee.flat_fees), 0)
        market_fee: TradeFee = self.market.get_fee("ETH", "USDC", OrderType.LIMIT, TradeType.BUY, 1)
        self.assertGreater(market_fee.percent, 0)
        self.assertEqual(len(market_fee.flat_fees), 0)

    def test_fee_overrides_config(self):
        fee_overrides_config_map["coinbase_pro_taker_fee"].value = None
        taker_fee: TradeFee = self.market.get_fee("LINK", "ETH", OrderType.LIMIT, TradeType.BUY, Decimal(1),
                                                  Decimal('0.1'))
        self.assertAlmostEqual(Decimal("0.005"), taker_fee.percent)
        fee_overrides_config_map["coinbase_pro_taker_fee"].value = Decimal('0.2')
        taker_fee: TradeFee = self.market.get_fee("LINK", "ETH", OrderType.LIMIT, TradeType.BUY, Decimal(1),
                                                  Decimal('0.1'))
        self.assertAlmostEqual(Decimal("0.002"), taker_fee.percent)
        fee_overrides_config_map["coinbase_pro_maker_fee"].value = None
        maker_fee: TradeFee = self.market.get_fee("LINK", "ETH", OrderType.LIMIT_MAKER, TradeType.BUY, Decimal(1),
                                                  Decimal('0.1'))
        self.assertAlmostEqual(Decimal("0.005"), maker_fee.percent)
        fee_overrides_config_map["coinbase_pro_maker_fee"].value = Decimal('0.75')
        maker_fee: TradeFee = self.market.get_fee("LINK", "ETH", OrderType.LIMIT_MAKER, TradeType.BUY, Decimal(1),
                                                  Decimal('0.1'))
        self.assertAlmostEqual(Decimal("0.0075"), maker_fee.percent)
    '''

    def _place_order(self, is_buy, trading_pair, amount, order_type, price, nonce, fixture_resp, fixture_ws):
        order_id, exchange_order_id = None, None
        if API_MOCK_ENABLED:
            self._t_nonce_mock.return_value = nonce
            side = 'buy' if is_buy else 'sell'
            resp = fixture_resp.copy()
            exchange_order_id = resp["id"]
            resp["side"] = side
            self.web_app.update_response("post", API_BASE_URL, "v1/orders", resp)
        if is_buy:
            order_id = self.market.buy(trading_pair, amount, order_type, price)
        else:
            order_id = self.market.sell(trading_pair, amount, order_type, price)
        if API_MOCK_ENABLED:
            resp = fixture_ws.copy()
            resp["order_id"] = exchange_order_id
            resp["side"] = side
            HummingWsServerFactory.send_json_threadsafe(WS_BASE_URL, resp, delay=0.1)
        return order_id, exchange_order_id

    def _cancel_order(self, trading_pair, order_id, exchange_order_id, fixture_ws):
        if API_MOCK_ENABLED:
            self.web_app.update_response("delete", API_BASE_URL, f"v1/orders/{exchange_order_id}", exchange_order_id)
        self.market.cancel(trading_pair, order_id)
        if API_MOCK_ENABLED:
            resp = fixture_ws.copy()
            resp["orderId"] = exchange_order_id
            HummingWsServerFactory.send_json_threadsafe(WS_BASE_URL, resp, delay=0.1)

    '''
    def test_limit_taker_buy(self):
        self.assertGreater(self.market.get_balance("ETH"), Decimal("0.05"))
        trading_pair = "DIL-ETH"
        price: Decimal = self.market.get_price(trading_pair, True)
        amount: Decimal = Decimal("1.5")
        quantized_amount: Decimal = self.market.quantize_order_amount(trading_pair, amount)
        order_id, _ = self._place_order(True, trading_pair, amount, OrderType.LIMIT, price, 10001,
                                        FixtureIdex.BUY_MARKET_ORDER, FixtureIdex.WS_AFTER_MARKET_BUY_2)
        [order_completed_event] = self.run_parallel(self.market_logger.wait_for(BuyOrderCompletedEvent))
        order_completed_event: BuyOrderCompletedEvent = order_completed_event
        trade_events: List[OrderFilledEvent] = [t for t in self.market_logger.event_log
                                                if isinstance(t, OrderFilledEvent)]
        base_amount_traded: Decimal = sum(t.amount for t in trade_events)
        quote_amount_traded: Decimal = sum(t.amount * t.price for t in trade_events)

        self.assertTrue([evt.order_type == OrderType.LIMIT_MAKER for evt in trade_events])
        self.assertEqual(order_id, order_completed_event.order_id)
        self.assertAlmostEqual(quantized_amount, order_completed_event.base_asset_amount)
        self.assertEqual("DIL", order_completed_event.base_asset)
        self.assertEqual("ETH", order_completed_event.quote_asset)
        self.assertAlmostEqual(base_amount_traded, order_completed_event.base_asset_amount)
        self.assertAlmostEqual(quote_amount_traded, order_completed_event.quote_asset_amount)
        self.assertTrue(any([isinstance(event, BuyOrderCreatedEvent) and event.order_id == order_id
                             for event in self.market_logger.event_log]))
        # Reset the logs
        self.market_logger.clear()    

    def test_limit_taker_sell(self):
        trading_pair = "DIL-ETH"
        price: Decimal = self.market.get_price(trading_pair, False)
        amount: Decimal = Decimal("1.5")
        quantized_amount: Decimal = self.market.quantize_order_amount(trading_pair, amount)

        order_id, _ = self._place_order(False, trading_pair, quantized_amount, OrderType.LIMIT, price, 10001,
                                        FixtureIdex.BUY_MARKET_ORDER, FixtureIdex.WS_AFTER_MARKET_BUY_2)
        [order_completed_event] = self.run_parallel(self.market_logger.wait_for(SellOrderCompletedEvent))
        order_completed_event: SellOrderCompletedEvent = order_completed_event
        trade_events = [t for t in self.market_logger.event_log if isinstance(t, OrderFilledEvent)]
        base_amount_traded = sum(t.amount for t in trade_events)
        quote_amount_traded = sum(t.amount * t.price for t in trade_events)

        self.assertTrue([evt.order_type == OrderType.LIMIT_MAKER for evt in trade_events])
        self.assertEqual(order_id, order_completed_event.order_id)
        self.assertAlmostEqual(quantized_amount, order_completed_event.base_asset_amount)
        self.assertEqual("DIL", order_completed_event.base_asset)
        self.assertEqual("ETH", order_completed_event.quote_asset)
        self.assertAlmostEqual(base_amount_traded, order_completed_event.base_asset_amount)
        self.assertAlmostEqual(quote_amount_traded, order_completed_event.quote_asset_amount)
        self.assertTrue(any([isinstance(event, SellOrderCreatedEvent) and event.order_id == order_id
                             for event in self.market_logger.event_log]))
        # Reset the logs
        self.market_logger.clear()
    

    def test_cancel_order(self):
        trading_pair = "DIL-ETH"

        current_bid_price: Decimal = self.market.get_price(trading_pair, True)
        amount: Decimal = Decimal("5.0")
        self.assertGreater(self.market.get_balance("DIL"), amount)

        bid_price: Decimal = current_bid_price - Decimal("0.1") * current_bid_price
        quantize_bid_price: Decimal = self.market.quantize_order_price(trading_pair, bid_price)
        quantized_amount: Decimal = self.market.quantize_order_amount(trading_pair, amount)
        order_id, exchange_order_id = self._place_order(True, trading_pair, quantized_amount, OrderType.LIMIT_MAKER,
                                                        quantize_bid_price, 10001, FixtureIdex.OPEN_BUY_LIMIT_ORDER,
                                                        FixtureIdex.WS_ORDER_OPEN)

        self._cancel_order(trading_pair, order_id, exchange_order_id, FixtureIdex.WS_ORDER_CANCELLED)
        [order_cancelled_event] = self.run_parallel(self.market_logger.wait_for(OrderCancelledEvent))
        order_cancelled_event: OrderCancelledEvent = order_cancelled_event
        self.assertEqual(order_cancelled_event.order_id, order_id)

<<<<<<< HEAD

=======
    '''
>>>>>>> 26978854
    def test_cancel_all(self):
        trading_pair = "DIL-ETH"
        bid_price: Decimal = self.market.get_price(trading_pair, True) * Decimal("0.5")
        ask_price: Decimal = self.market.get_price(trading_pair, False) * 2
        amount: Decimal = 1 / bid_price
        quantized_amount: Decimal = self.market.quantize_order_amount(trading_pair, amount)

        # Intentionally setting invalid price to prevent getting filled
        quantize_bid_price: Decimal = self.market.quantize_order_price(trading_pair, bid_price * Decimal("0.7"))
        quantize_ask_price: Decimal = self.market.quantize_order_price(trading_pair, ask_price * Decimal("1.5"))

        _, exchange_order_id = self._place_order(True, trading_pair, quantized_amount, OrderType.LIMIT_MAKER,
                                                 quantize_bid_price, 10001, FixtureIdex.OPEN_BUY_LIMIT_ORDER,
                                                 FixtureIdex.WS_ORDER_OPEN)
        _, exchange_order_id_2 = self._place_order(False, trading_pair, quantized_amount, OrderType.LIMIT_MAKER,
                                                   quantize_ask_price, 10002, FixtureIdex.OPEN_SELL_LIMIT_ORDER,
                                                   FixtureIdex.WS_ORDER_OPEN)
        #self.run_parallel(asyncio.sleep(1))

        if API_MOCK_ENABLED:
            self.web_app.update_response("delete", API_BASE_URL, f"/orders/{exchange_order_id}", exchange_order_id)
            self.web_app.update_response("delete", API_BASE_URL, f"/orders/{exchange_order_id_2}", exchange_order_id_2)
        [cancellation_results] = self.run_parallel(self.market.cancel_all(5))
        if API_MOCK_ENABLED:
            resp = FixtureIdex.WS_ORDER_CANCELLED.copy()
            resp["orderId"] = exchange_order_id
            HummingWsServerFactory.send_json_threadsafe(WS_BASE_URL, resp, delay=0.1)
            resp = FixtureIdex.WS_ORDER_CANCELLED.copy()
            resp["orderId"] = exchange_order_id_2
            HummingWsServerFactory.send_json_threadsafe(WS_BASE_URL, resp, delay=0.11)
        for cr in cancellation_results:
            self.logger().info(f"Cancellation Result: {cr.success}")
            self.assertEqual(cr.success, True)

<<<<<<< HEAD

=======
    '''
>>>>>>> 26978854
    @unittest.skipUnless(any("test_list_orders" in arg for arg in sys.argv), "List order test requires manual action.")
    def test_list_orders(self):
        self.assertGreater(self.market.get_balance("DIL"), Decimal("0.1"))
        trading_pair = "DIL-ETH"
        amount: Decimal = Decimal("0.02")
        quantized_amount: Decimal = self.market.quantize_order_amount(trading_pair, amount)

        current_bid_price: Decimal = self.market.get_price(trading_pair, True)
        bid_price: Decimal = current_bid_price + Decimal("0.05") * current_bid_price
        quantize_bid_price: Decimal = self.market.quantize_order_price(trading_pair, bid_price)

        self.market.buy(trading_pair, quantized_amount, OrderType.LIMIT_MAKER, quantize_bid_price)
        self.run_parallel(asyncio.sleep(1))
        [order_details] = self.run_parallel(self.market.list_orders())
        self.assertGreaterEqual(len(order_details), 1)

        self.market_logger.clear()

    def test_orders_saving_and_restoration(self):
        config_path: str = "test_config"
        strategy_name: str = "test_strategy"
        trading_pair: str = "DIL-ETH"
        sql: SQLConnectionManager = SQLConnectionManager(SQLConnectionType.TRADE_FILLS, db_path=self.db_path)
        order_id: Optional[str] = None
        recorder: MarketsRecorder = MarketsRecorder(sql, [self.market], config_path, strategy_name)
        recorder.start()

        try:
            self.assertEqual(0, len(self.market.tracking_states))

            # Try to put limit buy order for 0.04 ETH, and watch for order creation event.
            current_bid_price: Decimal = self.market.get_price(trading_pair, True)
            bid_price: Decimal = current_bid_price * Decimal("0.8")
            quantize_bid_price: Decimal = self.market.quantize_order_price(trading_pair, bid_price)

            amount: Decimal = Decimal("5.0")
            quantized_amount: Decimal = self.market.quantize_order_amount(trading_pair, amount)

            order_id, exchange_order_id = self._place_order(True, trading_pair, quantized_amount, OrderType.LIMIT_MAKER,
                                                            quantize_bid_price, 10001, FixtureIdex.OPEN_BUY_LIMIT_ORDER,
                                                            FixtureIdex.WS_ORDER_OPEN)
            [order_created_event] = self.run_parallel(self.market_logger.wait_for(BuyOrderCreatedEvent))
            order_created_event: BuyOrderCreatedEvent = order_created_event
            self.assertEqual(order_id, order_created_event.order_id)

            # Verify tracking states
            self.assertEqual(1, len(self.market.tracking_states))
            self.assertEqual(order_id, list(self.market.tracking_states.keys())[0])

            # Verify orders from recorder
            recorded_orders: List[Order] = recorder.get_orders_for_config_and_market(config_path, self.market)
            self.assertEqual(1, len(recorded_orders))
            self.assertEqual(order_id, recorded_orders[0].id)

            # Verify saved market states
            saved_market_states: MarketState = recorder.get_market_states(config_path, self.market)
            self.assertIsNotNone(saved_market_states)
            self.assertIsInstance(saved_market_states.saved_state, dict)
            self.assertGreater(len(saved_market_states.saved_state), 0)

            # Close out the current market and start another market.
            self.clock.remove_iterator(self.market)
            for event_tag in self.events:
                self.market.remove_listener(event_tag, self.market_logger)
            self.market: IdexExchange = IdexExchange(
                idex_api_key=IDEX_API_KEY,
                idex_api_secret_key=IDEX_SECRET_KEY,
                idex_wallet_private_key=IDEX_PRIVATE_KEY,
                trading_pairs=[trading_pair]
            )
            for event_tag in self.events:
                self.market.add_listener(event_tag, self.market_logger)
            recorder.stop()
            recorder = MarketsRecorder(sql, [self.market], config_path, strategy_name)
            recorder.start()
            saved_market_states = recorder.get_market_states(config_path, self.market)
            self.clock.add_iterator(self.market)
            self.assertEqual(0, len(self.market.limit_orders))
            self.assertEqual(0, len(self.market.tracking_states))
            self.market.restore_tracking_states(saved_market_states.saved_state)
            self.assertEqual(1, len(self.market.limit_orders))
            self.assertEqual(1, len(self.market.tracking_states))
            self.logger().info("About to start the cancel!")
            # Cancel the order and verify that the change is saved.
            self._cancel_order(trading_pair, order_id, exchange_order_id, FixtureIdex.WS_ORDER_CANCELLED)
            self.run_parallel(self.market_logger.wait_for(OrderCancelledEvent))
            order_id = None

            self.assertEqual(0, len(self.market.limit_orders))
            self.assertEqual(0, len(self.market.tracking_states))
            saved_market_states = recorder.get_market_states(config_path, self.market)
            self.assertEqual(0, len(saved_market_states.saved_state))
        finally:
            if order_id is not None:
                self._cancel_order(trading_pair, order_id, exchange_order_id, FixtureIdex.WS_ORDER_CANCELLED)
                self.run_parallel(self.market_logger.wait_for(OrderCancelledEvent))

            recorder.stop()
            os.unlink(self.db_path)

    def test_update_last_prices(self):
        # This is basic test to see if order_book last_trade_price is initiated and updated.
        for order_book in self.market.order_books.values():
            for _ in range(5):
                self.ev_loop.run_until_complete(asyncio.sleep(1))
                print(order_book.last_trade_price)
                self.assertFalse(math.isnan(order_book.last_trade_price))


    '''
    def test_order_fill_record(self):
        config_path: str = "test_config"
        strategy_name: str = "test_strategy"
        trading_pair: str = "DIL-ETH"
        sql: SQLConnectionManager = SQLConnectionManager(SQLConnectionType.TRADE_FILLS, db_path=self.db_path)
        order_id: Optional[str] = None
        recorder: MarketsRecorder = MarketsRecorder(sql, [self.market], config_path, strategy_name)
        recorder.start()

        try:
            # Try to buy 0.04 ETH from the exchange, and watch for completion event.
            price: Decimal = self.market.get_price(trading_pair, True)
            amount: Decimal = Decimal("0.02")
            order_id, exchange_order_id = self._place_order(True, trading_pair, amount, OrderType.LIMIT, price, 10001,
                                                            FixtureIdex.BUY_MARKET_ORDER,
                                                            FixtureIdex.WS_AFTER_MARKET_BUY_2)
            [buy_order_completed_event] = self.run_parallel(self.market_logger.wait_for(BuyOrderCompletedEvent))

            # Reset the logs
            self.market_logger.clear()

            # Try to sell back the same amount of ETH to the exchange, and watch for completion event.
            price: Decimal = self.market.get_price(trading_pair, False)
            amount = buy_order_completed_event.base_asset_amount
            order_id, exchange_order_id = self._place_order(False, trading_pair, amount, OrderType.LIMIT, price, 10002,
                                                            FixtureIdex.SELL_MARKET_ORDER,
                                                            FixtureIdex.WS_AFTER_MARKET_BUY_2)
            [sell_order_completed_event] = self.run_parallel(self.market_logger.wait_for(SellOrderCompletedEvent))

            # Query the persisted trade logs
            trade_fills: List[TradeFill] = recorder.get_trades_for_config(config_path)
            self.assertEqual(2, len(trade_fills))
            buy_fills: List[TradeFill] = [t for t in trade_fills if t.trade_type == "BUY"]
            sell_fills: List[TradeFill] = [t for t in trade_fills if t.trade_type == "SELL"]
            self.assertEqual(1, len(buy_fills))
            self.assertEqual(1, len(sell_fills))

            order_id = None

        finally:
            if order_id is not None:
                self._cancel_order(trading_pair, order_id, exchange_order_id, FixtureIdex.WS_ORDER_CANCELLED)
                self.run_parallel(self.market_logger.wait_for(OrderCancelledEvent))

            recorder.stop()
            os.unlink(self.db_path)


if __name__ == "__main__":
    logging.getLogger("hummingbot.core.event.event_reporter").setLevel(logging.WARNING)
    unittest.main()<|MERGE_RESOLUTION|>--- conflicted
+++ resolved
@@ -313,11 +313,6 @@
         order_cancelled_event: OrderCancelledEvent = order_cancelled_event
         self.assertEqual(order_cancelled_event.order_id, order_id)
 
-<<<<<<< HEAD
-
-=======
-    '''
->>>>>>> 26978854
     def test_cancel_all(self):
         trading_pair = "DIL-ETH"
         bid_price: Decimal = self.market.get_price(trading_pair, True) * Decimal("0.5")
@@ -352,11 +347,6 @@
             self.logger().info(f"Cancellation Result: {cr.success}")
             self.assertEqual(cr.success, True)
 
-<<<<<<< HEAD
-
-=======
-    '''
->>>>>>> 26978854
     @unittest.skipUnless(any("test_list_orders" in arg for arg in sys.argv), "List order test requires manual action.")
     def test_list_orders(self):
         self.assertGreater(self.market.get_balance("DIL"), Decimal("0.1"))
