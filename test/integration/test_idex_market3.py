--- conflicted
+++ resolved
@@ -265,12 +265,8 @@
         self.assertTrue(any([isinstance(event, BuyOrderCreatedEvent) and event.order_id == order_id
                              for event in self.market_logger.event_log]))
         # Reset the logs
-        self.market_logger.clear()
-<<<<<<< HEAD
-    
-=======
-    '''
->>>>>>> d0be7eec
+        self.market_logger.clear()    
+
     def test_limit_taker_sell(self):
         trading_pair = "DIL-ETH"
         price: Decimal = self.market.get_price(trading_pair, False)
@@ -303,39 +299,22 @@
         trading_pair = "DIL-ETH"
 
         current_bid_price: Decimal = self.market.get_price(trading_pair, True)
-<<<<<<< HEAD
         amount: Decimal = Decimal("5.0")
-=======
-        amount: Decimal = Decimal("1.5")
->>>>>>> d0be7eec
         self.assertGreater(self.market.get_balance("DIL"), amount)
 
         bid_price: Decimal = current_bid_price - Decimal("0.1") * current_bid_price
         quantize_bid_price: Decimal = self.market.quantize_order_price(trading_pair, bid_price)
         quantized_amount: Decimal = self.market.quantize_order_amount(trading_pair, amount)
-<<<<<<< HEAD
         order_id, exchange_order_id = self._place_order(True, trading_pair, quantized_amount, OrderType.LIMIT_MAKER,
                                                         quantize_bid_price, 10001, FixtureIdex.OPEN_BUY_LIMIT_ORDER,
                                                         FixtureIdex.WS_ORDER_OPEN)
 
-=======
-        self.logger().info(f"quantized amount:{quantized_amount}")
-
-        order_id, exchange_order_id = self._place_order(True, trading_pair, quantized_amount, OrderType.LIMIT_MAKER,
-                                                        quantize_bid_price, 10001, FixtureIdex.OPEN_BUY_LIMIT_ORDER,
-                                                        FixtureIdex.WS_ORDER_OPEN)
-
->>>>>>> d0be7eec
         self._cancel_order(trading_pair, order_id, exchange_order_id, FixtureIdex.WS_ORDER_CANCELLED)
         [order_cancelled_event] = self.run_parallel(self.market_logger.wait_for(OrderCancelledEvent))
         order_cancelled_event: OrderCancelledEvent = order_cancelled_event
         self.assertEqual(order_cancelled_event.order_id, order_id)
 
-<<<<<<< HEAD
-    '''
-=======
-    
->>>>>>> d0be7eec
+    '''
     def test_cancel_all(self):
         trading_pair = "DIL-ETH"
         bid_price: Decimal = self.market.get_price(trading_pair, True) * Decimal("0.5")
