#!/usr/bin/env python
# import os
from os.path import join, realpath
import sys; sys.path.insert(0, realpath(join(__file__, "../../../")))

import asyncio
import logging
import unittest
# from decimal import Decimal
from urllib.parse import urljoin
from pprint import pformat
import aiohttp
from eth_account.signers.local import LocalAccount

# from typing import Optional

from hummingbot.connector.exchange.idex.idex_user_stream_tracker import IdexUserStreamTracker
from hummingbot.connector.exchange.idex.idex_exchange import IdexAuth, IdexExchange
# from hummingbot.connector.exchange.idex.idex_order_book_message import IdexOrderBookMessage

# from hummingbot.core.utils.async_utils import safe_ensure_future
# from hummingbot.connector.exchange.idex.idex_order_book_tracker import IdexOrderBookTracker
# from hummingbot.core.event.events import OrderType
from typing import Optional
import contextlib
from hummingbot.core.utils.async_utils import (
    safe_ensure_future,
    safe_gather,
)
from hummingbot.core.clock import Clock, ClockMode
from decimal import Decimal
import time
# from hummingbot.connector.exchange.idex.idex_utils import get_idex_rest_url, get_idex_ws_feed


logging.basicConfig(level=logging.DEBUG)


class IdexOrderBookTrackerUnitTest(unittest.TestCase):
    # order_book_tracker: Optional[IdexOrderBookTracker] = None
    IDEX_SECRET_KEY = "tkDey53dr1ZlyM2tzUAu82l+nhgzxCJl"
    IDEX_API_KEY = "889fe7dd-ea60-4bf4-86f8-4eec39146510"
    IDEX_PRIVATE_KEY = "0227070369c04f55c66988ee3b272f8ae297cf7967ca7bad6d2f71f72072e18d"  # compromised

    # IDEX_API_KEY = ""
    # IDEX_SECRET_KEY = ""
    # IDEX_PRIVATE_KEY = "not this time! ;P"  # don't commit me please

    user_stream_tracker: Optional[IdexUserStreamTracker] = None

    market: IdexExchange
    stack: contextlib.ExitStack

    @classmethod
    def setUpClass(cls):
        IDEX_API_KEY = "tkDey53dr1ZlyM2tzUAu82l+nhgzxCJl"
        IDEX_SECRET_KEY = "889fe7dd-ea60-4bf4-86f8-4eec39146510"
        IDEX_PRIVATE_KEY = "0227070369c04f55c66988ee3b272f8ae297cf7967ca7bad6d2f71f72072e18d"  # don't commit me please
        #
        cls.ev_loop: asyncio.BaseEventLoop = asyncio.get_event_loop()
<<<<<<< HEAD
        cls.user_stream_tracker: IdexUserStreamTracker = IdexUserStreamTracker(
            idex_auth=IdexAuth(
                api_key=os.getenv("IDEX_API_KEY"),
                secret_key=os.getenv("IDEX_SECRET_KEY")
            )
            # TODO Brian: May need trading_pairs in this parameter to receive subscriptions

        )
=======
        cls.coinbase_pro_auth = IdexAuth(IDEX_API_KEY, IDEX_SECRET_KEY, IDEX_PRIVATE_KEY)
        cls.trading_pairs = ["DIL-ETH"]
        cls.user_stream_tracker: IdexUserStreamTracker = IdexUserStreamTracker(idex_auth=cls.idex_auth, trading_pairs=cls.trading_pairs)
>>>>>>> 1f5bc245
        cls.user_stream_tracker_task: asyncio.Task = safe_ensure_future(cls.user_stream_tracker.start())

        cls.clock: Clock = Clock(ClockMode.REALTIME)
        cls.market: IdexExchange = IdexExchange(
            IDEX_API_KEY,
            IDEX_SECRET_KEY,
            IDEX_PRIVATE_KEY,
            trading_pairs=cls.trading_pairs
        )
        print("Initializing Idex market... this will take about a minute.")
        cls.clock.add_iterator(cls.market)
        cls.stack = contextlib.ExitStack()
        cls._clock = cls.stack.enter_context(cls.clock)
        cls.ev_loop.run_until_complete(cls.wait_til_ready())
        print("Ready.")

    @classmethod
    async def wait_til_ready(cls):
        while True:
            now = time.time()
            next_iteration = now // 1.0 + 1
            if cls.market.ready:
                break
            else:
                await cls._clock.run_til(next_iteration)
            await asyncio.sleep(1.0)

    async def run_parallel_async(self, *tasks):
        future: asyncio.Future = safe_ensure_future(safe_gather(*tasks))
        while not future.done():
            now = time.time()
            next_iteration = now // 1.0 + 1
            await self.clock.run_til(next_iteration)
        return future.result()

    def run_parallel(self, *tasks):
        return self.ev_loop.run_until_complete(self.run_parallel_async(*tasks))

    def test_limit_order_cancelled(self):
        """
        This test should be run after the developer has implemented the limit buy and cancel
        in the corresponding market class
        """
        # self.assertGreater(self.market.get_balance("ETH"), Decimal("0.1"))
        trading_pair = self.trading_pairs[0]
        amount: Decimal = Decimal("0.02")
        quantized_amount: Decimal = self.market.quantize_order_amount(trading_pair, amount)

        # NOTE: coinbase grabs 80% of mkt price, I figure if we cancel it it doesn't really matter how small it is
        bid_price: Decimal = "0.5"  # This is for the sandbox/rinkeby DIL-ETH
        quantize_bid_price: Decimal = self.market.quantize_order_price(trading_pair, bid_price)

        client_order_id = self.buy_limit_on_book(quantized_amount, quantize_bid_price)

        self.ev_loop.run_until_complete(asyncio.sleep(5.0))
        [open_message] = self.run_parallel(self.user_stream_tracker.user_stream.get())

        # print(open_message)
        # TODO:elliott-- orderbook message should be tailored to the below, or use "example" above and match keys
        # self.assertTrue(isinstance(open_message, CoinbaseProOrderBookMessage))
        # self.assertEqual(open_message.trading_pair, trading_pair)
        # self.assertEqual(open_message.content["type"], "open")
        # self.assertEqual(open_message.content["side"], "buy")
        # self.assertEqual(open_message.content["product_id"], trading_pair)
        # self.assertEqual(Decimal(open_message.content["price"]), quantize_bid_price)
        # self.assertEqual(Decimal(open_message.content["remaining_size"]), quantized_amount)

        self.run_parallel(asyncio.sleep(5.0))
        # TODO:elliott-- make cancel a thing
        self.market.cancel(trading_pair, client_order_id)

        self.ev_loop.run_until_complete(asyncio.sleep(5.0))
        [done_message] = self.run_parallel(self.user_stream_tracker.user_stream.get())

        print("done")
        print(done_message)
        # TODO: uncomment and adapt to idex done message return
        # self.assertEqual(done_message.trading_pair, trading_pair)
        # self.assertEqual(done_message.content["type"], "done")
        # self.assertEqual(done_message.content["side"], "buy")
        # self.assertEqual(done_message.content["product_id"], trading_pair)
        # self.assertEqual(Decimal(done_message.content["price"]), quantize_bid_price)
        # self.assertEqual(Decimal(done_message.content["remaining_size"]), quantized_amount)
        # self.assertEqual(done_message.content["reason"], "canceled")

    @unittest.skip
    def test_limit_order_filled(self):
        """
        This test should be run after the developer has implemented the limit buy in the corresponding market class
        """
        # probably unnecessary
        # self.assertGreater(self.market.get_balance("ETH"), Decimal("0.1"))
        # trading_pair = self.trading_pairs[0]
        # amount: Decimal = Decimal("0.02")
        # quantized_amount: Decimal = self.market.quantize_order_amount(trading_pair, amount)

        # current_bid_price: Decimal = self.market.get_order_book(trading_pair)._best_bid
        # print("current bid: ")
        # print(current_bid_price)
        # NOTE: coinbase does a limit buy that will fill (1.05 of market).. market order is easier.

        # self.buy_limit_on_book(quantized_amount, quantize_bid_price)
        quantity = "0.5"
        self.market_buy(quantity)

        self.ev_loop.run_until_complete(asyncio.sleep(5.0))
        [message_1, message_2] = self.run_parallel(self.user_stream_tracker.user_stream.get(),
                                                   self.user_stream_tracker.user_stream.get())
        # TODO: replace coinbase messages w/ idex
        print(message_1, message_2)
        # self.assertTrue(isinstance(message_1, CoinbaseProOrderBookMessage))
        # self.assertTrue(isinstance(message_2, CoinbaseProOrderBookMessage))
        if message_1.content["type"] == "done":
            done_message = message_1
            match_message = message_2
        else:
            done_message = message_2
            match_message = message_1

        print(done_message)
        # self.assertEqual(done_message.trading_pair, trading_pair)
        # self.assertEqual(done_message.content["type"], "done")
        # self.assertEqual(done_message.content["side"], "buy")
        # self.assertEqual(done_message.content["product_id"], trading_pair)
        # self.assertEqual(Decimal(done_message.content["price"]), quantize_bid_price)
        # self.assertEqual(Decimal(done_message.content["remaining_size"]), Decimal(0.0))
        # self.assertEqual(done_message.content["reason"], "filled")

        print(match_message)
        # self.assertEqual(match_message.trading_pair, trading_pair)
        # self.assertEqual(match_message.content["type"], "match")
        # self.assertEqual(match_message.content["side"], "sell")
        # self.assertEqual(match_message.content["product_id"], trading_pair)
        # self.assertLessEqual(Decimal(match_message.content["price"]), quantize_bid_price)
        # self.assertEqual(Decimal(match_message.content["size"]), quantized_amount)

    @unittest.skip
    def test_user_stream_manually(self):
        """
        This test should be run before market functions like buy and sell are implemented.
        Developer needs to manually trigger those actions in order for the messages to show up in the user stream.
        """
        self.ev_loop.run_until_complete(asyncio.sleep(30.0))
        print(self.user_stream_tracker.user_stream)

    # first_order = OrderType.LIMIT?
    base_url = 'https://api-sandbox-eth.idex.io/'  # rest url for sandbox (rinkeby) ETH chain
    idex_auth = IdexAuth(
        api_key=IDEX_API_KEY,
        secret_key=IDEX_SECRET_KEY,
        wallet_private_key=IDEX_PRIVATE_KEY,
        # trading_pairs=["DIL-ETH", "PIP-ETH", "CUR-ETH"],
        # trading_required=True,
    )

    example_response_balances = [
        {
            'asset': 'ETH',
            'availableForTrade': '2.00000000',
            'locked': '0.00000000',
            'quantity': '2.00000000',
            'usdValue': '3687.60'
        },
    ]

    def test_user_balance_access(self):
        """
        Test access to user balance (HMAC authentication): GET /v1/balances
        Url parameters include the wallet public address.
        This test may fail if the user have not associated the ethereum wallet address with their account yet.
        See `test_associate_wallet` for how to associate the wallet with the account/api_key.
        """
        # base_url = 'https://api-sandbox-eth.idex.io/'  # rest url for sandbox (rinkeby) ETH chain
        path = '/v1/balances'
        url = urljoin(self.base_url, path)

        # the ethereum private key can be passed as an argument on IdexAuth() creation,
        # or can be entered an any time during the lifetime of the auth object
        self.idex_auth.init_wallet(self.IDEX_PRIVATE_KEY)

        nonce: str = self.idex_auth.generate_nonce()  # regenerate nonce before each request
        wallet: LocalAccount = self.idex_auth.wallet

        params = {
            'nonce': nonce,
            'wallet': wallet.address,  # notice: user must have associated wallet with api_key before
            # 'asset': [],  # Optional. Array of asset symbols to query for balance information
        }

        auth_dict = self.idex_auth.generate_auth_dict(http_method='GET', url=url, params=params)

        status, balances = self.ev_loop.run_until_complete(
            self.rest_get(auth_dict['url'], headers=auth_dict['headers'])
        )
        print('balances:\n', pformat(balances))
        self.assertEqual(status, 200)
        self.assertIsInstance(balances, list)
        for b_item in balances:
            self.assertIsInstance(b_item, dict)
            self.assertEqual(set(b_item.keys()), set(self.example_response_balances[0].keys()))

    example_response_limit_order_partially_filled = {
        'cumulativeQuoteQuantity': '0.00000000',
        'executedQuantity': '0.00000000',
        'market': 'DIL-ETH',
        'orderId': 'b0b8c3a0-88bc-11eb-8929-772a825d8ec1',
        'originalQuantity': '5.00000000',
        'price': '1000.00000000',
        'selfTradePrevention': 'dc',
        'side': 'sell',
        'status': 'open',
        'time': 1616162956507,
        'timeInForce': 'gtc',
        'type': 'limit',
        'wallet': '0x96525939c7cA0D73aDe68B54510970B97CA020c9'
    }

    example_response_market_order_partially_filled = {
        'avgExecutionPrice': '0.10146579',
        'cumulativeQuoteQuantity': '0.67649341',
        'executedQuantity': '6.66720651',
        'fills': [
            {
                'fee': '0.00452051',
                'feeAsset': 'DIL',
                'fillId': '44b8e980-7bff-36a0-9d84-3100b522aa62',
                'gas': '0.00840155',
                'liquidity': 'taker',
                'makerSide': 'sell',
                'price': '0.10129292',
                'quantity': '2.26025738',
                'quoteQuantity': '0.22894807',
                'sequence': 20328,
                'time': 1615526924128,
                'txId': None,
                'txStatus': 'pending',
            },
            {
                'fee': '0.00881389',
                'feeAsset': 'DIL',
                'fillId': 'b62b74c1-c14e-3aa4-9488-7fe623bd2a3a',
                'gas': '0.00840155',
                'liquidity': 'taker',
                'makerSide': 'sell',
                'price': '0.10155446',
                'quantity': '4.40694913',
                'quoteQuantity': '0.44754534',
                'sequence': 20329,
                'time': 1615526924128,
                'txId': None,
                'txStatus': 'pending',
            },
        ],
        'market': 'DIL-ETH',
        'orderId': 'cfe1aef0-82f3-11eb-97a3-d3cdd9c6cba4',
        'originalQuoteQuantity': '100.00000000',
        'selfTradePrevention': 'dc',
        'side': 'buy',
        'status': 'canceled',
        'time': 1615526924128,
        'type': 'market',
        'wallet': '0x3e4074B1C4D3081AA6Fb44B7503d71CdedDEf51b'
    }

    # def market_buy(self, quoteOrderQuantity):
    #     """
    #     Test is used to create a market buy order for Dil, therefore buying ETH
    #     This is used to see a filled order
    #     """
    #     path = '/v1/orders'
    #     url = urljoin(self.base_url, path)
    #
    #     self.idex_auth.generate_nonce()  # re create nonce before each request
    #
    #     order = {
    #         'nonce': self.idex_auth.get_nonce_str(),  # example: "9436afa0-9ee6-11ea-8a53-71994564322f",
    #         'wallet': self.idex_auth.get_wallet_address(),  # example: "0xA71C4aeeAabBBB8D2910F41C2ca3964b81F7310d"
    #         'market': 'DIL-ETH',
    #         'type': 1,  # enum value for market orders
    #         'side': 0,  # enum value for buy
    #         'quantity': quantized_amount,
    #         'price': quantize_bid_price,
    #     }
    #
    #     signature_parameters = (  # see idex doc: https://docs.idex.io/#associate-wallet
    #         ('uint8', 1),  # 0 - The signature hash version is 1 for Ethereum, 2 for BSC
    #
    #         ('uint128', self.idex_auth.get_nonce_int()),  # 1 - Nonce
    #         ('address', order['wallet']),  # 2 - Signing wallet address
    #         ('string', order['market']),  # 3 - Market symbol (e.g. ETH-USDC)
    #         ('uint8', order['type']),  # 4 - Order type enum value
    #         ('uint8', order['side']),  # 5 - Order side enum value
    #
    #         ('string', order['quoteOrderQuantity']),  # 6 - Order quantity in base or quote terms
    #         ('bool', True),  # 7 - false if order quantity in base terms; true if order quantity in quote terms
    #         ('string', ''),  # 8 - Order price or empty string if market order
    #         ('string', ''),  # 9 - Order stop price or empty string if not a stop loss or take profit order
    #
    #         ('string', ''),  # 10 - Client order id or empty string
    #         ('uint8', 0),  # 11 - Order time in force enum value
    #         ('uint8', 0),  # 12 - Order self-trade prevention enum value
    #         ('uint64', 0),  # 13 - Unused, always should be 0
    #     )
    #     wallet_signature = self.idex_auth.wallet_sign(signature_parameters)
    #
    #     payload = {
    #         "parameters": {
    #             'nonce': order['nonce'],  # example: "9436afa0-9ee6-11ea-8a53-71994564322f",
    #             'wallet': order['wallet'],  # example: "0xA71C4aeeAabBBB8D2910F41C2ca3964b81F7310d"
    #             "market": order['market'],
    #             "type": "market",  # todo: declare enums
    #             "side": "buy",
    #             "quoteOrderQuantity": order['quoteOrderQuantity']
    #         },
    #         'signature': wallet_signature,
    #     }
    #     # TODO: Finish converting this from buy limit to buy market and test functionality
    #     # TODO: use clientIDs, so that coinbase cribbed code can identify orders
    #     # TODO: self.buy_limit_on_book(quantized_amount, quantize_bid_price) <-- call should look like that
    #     print('payload:\n', pformat(payload))
    #
    #     auth_dict = self.idex_auth.generate_auth_dict(http_method='POST', url=url, body=payload)
    #
    #     print('auth_dict:\n', pformat(auth_dict))
    #
    #     status, response = self.ev_loop.run_until_complete(
    #         self.rest_post(auth_dict['url'], payload, headers=auth_dict['headers'])
    #     )
    #     print('response:\n', pformat(response))
    #
    #     if status == 200:
    #         # check order was correctly placed (if partially filled you get status: cancelled)
    #         self.assertIsInstance(response, dict)
    #         self.assertEqual(set(response.keys()), set(self.example_response_market_order_partially_filled))
    #         # note: curious behavior observed: even if account has insufficient funds, an order can sometimes be placed
    #         # and you get get response back which lacks fields: avgExecutionPrice and fills
    #     elif status == 402:  # HTTP 402: Payment Required. Error due to lack of funds
    #         self.assertIsInstance(response, dict) and self.assertEqual(set(response.keys()), {'code', 'message'})
    #         self.assertEqual('INSUFFICIENT_FUNDS', response['code'])
    #         self.fail(msg="Test account has insufficient funds to run the test")  # make test fail for awareness
    #     else:
    #         self.assertEqual(status, 200, msg=f'Unexpected error when creating order. Response: {response}')

    def buy_limit_on_book(self, quantized_amount, quantize_bid_price):
        """
        Test is used to create a sell order for ETH, therefore buying DIL
        Tests create order to check trade level authentication (HMAC Header + ETH Wallet signature)
        with request: POST /v1/orders
        """
        path = '/v1/orders'
        url = urljoin(self.base_url, path)

        self.idex_auth.generate_nonce()  # re create nonce before each request

        order = {
            'nonce': self.idex_auth.get_nonce_str(),  # example: "9436afa0-9ee6-11ea-8a53-71994564322f",
            'wallet': self.idex_auth.get_wallet_address(),  # example: "0xA71C4aeeAabBBB8D2910F41C2ca3964b81F7310d"
            'market': 'DIL-ETH',
            'type': 1,  # enum value for market orders
            'side': 0,  # enum value for buy
            'quantity': quantized_amount,
            'price': quantize_bid_price,
        }

        signature_parameters = (  # see idex doc: https://docs.idex.io/#associate-wallet
            ('uint8', 1),  # 0 - The signature hash version is 1 for Ethereum, 2 for BSC

            ('uint128', self.idex_auth.get_nonce_int()),  # 1 - Nonce
            ('address', order['wallet']),  # 2 - Signing wallet address
            ('string', order['market']),  # 3 - Market symbol (e.g. ETH-USDC)
            ('uint8', order['type']),  # 4 - Order type enum value
            ('uint8', order['side']),  # 5 - Order side enum value

            ('string', order['quoteOrderQuantity']),  # 6 - Order quantity in base or quote terms
            ('bool', True),  # 7 - false if order quantity in base terms; true if order quantity in quote terms
            ('string', ''),  # 8 - Order price or empty string if market order
            ('string', ''),  # 9 - Order stop price or empty string if not a stop loss or take profit order

            ('string', ''),  # 10 - Client order id or empty string
            ('uint8', 0),  # 11 - Order time in force enum value
            ('uint8', 0),  # 12 - Order self-trade prevention enum value
            ('uint64', 0),  # 13 - Unused, always should be 0
        )
        wallet_signature = self.idex_auth.wallet_sign(signature_parameters)

        payload = {
            "parameters": {
                'nonce': order['nonce'],  # example: "9436afa0-9ee6-11ea-8a53-71994564322f",
                'wallet': order['wallet'],  # example: "0xA71C4aeeAabBBB8D2910F41C2ca3964b81F7310d"
                "market": order['market'],
                "type": "market",  # todo: declare enums
                "side": "buy",
                "quoteOrderQuantity": order['quoteOrderQuantity']
            },
            'signature': wallet_signature,
        }
        # TODO: Finish converting this from buy limit to buy market and test functionality
        # TODO: use clientIDs, so that coinbase cribbed code can identify orders
        # TODO: self.buy_limit_on_book(quantized_amount, quantize_bid_price) <-- call should look like that
        print('payload:\n', pformat(payload))

        auth_dict = self.idex_auth.generate_auth_dict(http_method='POST', url=url, body=payload)

        print('auth_dict:\n', pformat(auth_dict))

        status, response = self.ev_loop.run_until_complete(
            self.rest_post(auth_dict['url'], payload, headers=auth_dict['headers'])
        )
        print('response:\n', pformat(response))

        if status == 200:
            # check order was correctly placed (if partially filled you get status: cancelled)
            self.assertIsInstance(response, dict)
            self.assertEqual(set(response.keys()), set(self.example_response_market_order_partially_filled))
            # note: curious behavior observed: even if account has insufficient funds, an order can sometimes be placed
            # and you get get response back which lacks fields: avgExecutionPrice and fills
        elif status == 402:  # HTTP 402: Payment Required. Error due to lack of funds
            self.assertIsInstance(response, dict) and self.assertEqual(set(response.keys()), {'code', 'message'})
            self.assertEqual('INSUFFICIENT_FUNDS', response['code'])
            self.fail(msg="Test account has insufficient funds to run the test")  # make test fail for awareness
        else:
            self.assertEqual(status, 200, msg=f'Unexpected error when creating order. Response: {response}')

    def create_test_sell_dil_order_limit(self):
        """
        Test is used to create a sell order for DIL, therefore buying ETH
        Tests create order to check trade level authentication (HMAC Header + ETH Wallet signature)
        with request: POST /v1/orders
        """
        path = '/v1/orders'
        url = urljoin(self.base_url, path)

        self.idex_auth.generate_nonce()  # re create nonce before each request

        order = {
            'nonce': self.idex_auth.get_nonce_str(),  # example: "9436afa0-9ee6-11ea-8a53-71994564322f",
            'wallet': self.idex_auth.get_wallet_address(),  # example: "0xA71C4aeeAabBBB8D2910F41C2ca3964b81F7310d"
            'market': 'DIL-ETH',
            'type': 1,  # enum value for mkt
            'side': 1,  # enum value for sell
            'quantity': '5.00000000',
            'price': '1000.00000000',
            # "stopPrice": "10095.00000000"
        }

        signature_parameters = (  # see idex doc: https://docs.idex.io/#associate-wallet
            ('uint8', 1),  # 0 - The signature hash version is 1 for Ethereum, 2 for BSC

            ('uint128', self.idex_auth.get_nonce_int()),  # 1 - Nonce
            ('address', order['wallet']),  # 2 - Signing wallet address
            ('string', order['market']),  # 3 - Market symbol (e.g. ETH-USDC)
            ('uint8', order['type']),  # 4 - Order type enum value
            ('uint8', order['side']),  # 5 - Order side enum value

            ('string', order['quantity']),  # 6 - Order quantity in base (quoteOfQuantity for mkt/quote) terms
            ('bool', False),  # 7 - false IF order quantity in base terms (limit); true if qoQ in quote terms (mkt)
            ('string', order['price']),  # 8 - Order price or empty string if market order
            ('string', ''),  # 9 - Order stop price or empty string if not a stop loss or take profit order

            ('string', ''),  # 10 - Client order id or empty string
            ('uint8', 0),  # 11 - Order time in force enum value
            ('uint8', 0),  # 12 - Order self-trade prevention enum value
            ('uint64', 0),  # 13 - Unused, always should be 0
        )

        wallet_signature = self.idex_auth.wallet_sign(signature_parameters)

        payload = {
            "parameters": {
                'nonce': order['nonce'],  # example: "9436afa0-9ee6-11ea-8a53-71994564322f",
                'wallet': order['wallet'],  # example: "0xA71C4aeeAabBBB8D2910F41C2ca3964b81F7310d"
                "market": order['market'],
                "type": "limit",  # todo: declare enums
                "side": "sell",
                "quantity": order['quantity'],
                "price": order['price'],
                # "stopPrice": order['stopPrice'],
            },
            'signature': wallet_signature,
        }

        print('payload:\n', pformat(payload))

        auth_dict = self.idex_auth.generate_auth_dict(http_method='POST', url=url, body=payload)

        print('auth_dict:\n', pformat(auth_dict))

        status, response = self.ev_loop.run_until_complete(
            self.rest_post(auth_dict['url'], payload, headers=auth_dict['headers'])
        )
        print('response:\n', pformat(response))

        if status == 200:
            # check order was correctly placed (if partially filled you get status: cancelled)
            self.assertIsInstance(response, dict)
            self.assertEqual(set(response.keys()), set(self.example_response_limit_order_partially_filled))
            # note: curious behavior observed: even if account has insufficient funds, an order can sometimes be placed
            # and you get get response back which lacks fields: avgExecutionPrice and fills
        elif status == 402:  # HTTP 402: Payment Required. Error due to lack of funds
            self.assertIsInstance(response, dict) and self.assertEqual(set(response.keys()), {'code', 'message'})
            self.assertEqual('INSUFFICIENT_FUNDS', response['code'])
            self.fail(msg="Test account has insufficient funds to run the test")  # make test fail for awareness
        else:
            self.assertEqual(status, 200, msg=f'Unexpected error when creating order. Response: {response}')

    def cancel_order_with_id(self, order_id):
        print("cancel")

    async def rest_post(self, url, payload, headers=None, params=None):
        async with aiohttp.ClientSession() as client:
            async with client.post(url, json=payload, headers=headers, params=params) as resp:
                # assert resp.status == 200
                print(resp.status)
                body = await resp.json()
                return resp.status, body

    async def rest_get(self, url, headers=None, params=None):
        async with aiohttp.ClientSession() as client:
            async with client.get(url, headers=headers, params=params) as resp:
                # add: encoded=True arg to client.get() to avoid double urlencode (URL canonicalization) ?
                # assert resp.status == 200
                print(resp.status)
                body = await resp.json()
                return resp.status, body

    # @classmethod
    # def setUpClass(cls):
    #     print("setup")

    #     cls.ev_loop: asyncio.BaseEventLoop = asyncio.get_event_loop()
    #     cls.user_stream_tracker: IdexUserStreamTracker = IdexUserStreamTracker(
    #         # idex_auth=IdexAuth(
    #         #     api_key=os.getenv("IDEX_API_KEY"),
    #         #     secret_key=os.getenv("IDEX_SECRET_KEY"),
    #         #     wallet_private_key=os.getenv("IDEX_PRIVATE_KEY"),
    #         # )
    #         idex_auth=IdexAuth(
    #             api_key=IDEX_API_KEY,
    #             secret_key=IDEX_SECRET_KEY,
    #             wallet_private_key=IDEX_PRIVATE_KEY,
    #             # trading_pairs=["DIL-ETH", "PIP-ETH", "CUR-ETH"],
    #             # trading_required=True,
    #         )
    #     )

        # cls.market: IdexExchange = IdexExchange(self.IDEX_API_KEY,
        #                                         self.IDEX_SECRET_KEY,
        #                                         self.IDEX_PRIVATE_KEY,
        #                                         ["DIL-ETH", "PIP-ETH", "CUR-ETH"],
        #                                         True
        #                                         )

    # @unittest.skip
    # def test_user_stream(self):
    #     print("streaming")
    #     # Wait process some msgs.
    #     self.ev_loop.run_until_complete(asyncio.sleep(10.0))
    #     self.create_test_sell_dil_order_limit()
    #     print("-----------------------------------------")
    #     print(self.user_stream_tracker.user_stream)
    #     print(self.user_stream_tracker.last_recv_time)
    #     print("-----------------------------------------")

    # def test_user_stream_manually(self):
    #     """
    #     This test should be run before market functions like buy and sell are implemented.
    #     Developer needs to manually trigger those actions in order for the messages to show up in the user stream.
    #     """
    #     # self.ev_loop.run_until_complete(asyncio.sleep(10.0))
    #     # print(self.user_stream_tracker.user_stream)
    #     # print("Make an order then see if it shows up")
    #     # print("goals: see if balances go through, create a second order, cancel an order")
    #     # self.test_user_stream()
    #     # self.create_test_sell_dil_order_limit()
    #     # self.test_user_balance_access()
    #     # self.create_test_buy_dil_order()
    #     # self.create_test_sell_dil_order_limit()
    #
    #     # self.test_user_balance_access()

# def main():  # idex
#     print("MAIN!!!!!!!!!!!!!!!")
#     unittest.main()
#
#
# if __name__ == "__main__":  # idex
#     main()


def main():
    logging.basicConfig(level=logging.INFO)
    unittest.main()


if __name__ == "__main__":
    main()<|MERGE_RESOLUTION|>--- conflicted
+++ resolved
@@ -58,20 +58,9 @@
         IDEX_PRIVATE_KEY = "0227070369c04f55c66988ee3b272f8ae297cf7967ca7bad6d2f71f72072e18d"  # don't commit me please
         #
         cls.ev_loop: asyncio.BaseEventLoop = asyncio.get_event_loop()
-<<<<<<< HEAD
-        cls.user_stream_tracker: IdexUserStreamTracker = IdexUserStreamTracker(
-            idex_auth=IdexAuth(
-                api_key=os.getenv("IDEX_API_KEY"),
-                secret_key=os.getenv("IDEX_SECRET_KEY")
-            )
-            # TODO Brian: May need trading_pairs in this parameter to receive subscriptions
-
-        )
-=======
         cls.coinbase_pro_auth = IdexAuth(IDEX_API_KEY, IDEX_SECRET_KEY, IDEX_PRIVATE_KEY)
         cls.trading_pairs = ["DIL-ETH"]
         cls.user_stream_tracker: IdexUserStreamTracker = IdexUserStreamTracker(idex_auth=cls.idex_auth, trading_pairs=cls.trading_pairs)
->>>>>>> 1f5bc245
         cls.user_stream_tracker_task: asyncio.Task = safe_ensure_future(cls.user_stream_tracker.start())
 
         cls.clock: Clock = Clock(ClockMode.REALTIME)
