--- conflicted
+++ resolved
@@ -44,11 +44,8 @@
         "hummingbot.connector.exchange.bittrex",
         "hummingbot.connector.exchange.bamboo_relay",
         "hummingbot.connector.exchange.coinbase_pro",
-<<<<<<< HEAD
         "hummingbot.connector.exchange.idex",
-=======
         "hummingbot.connector.exchange.dydx",
->>>>>>> a6f495d7
         "hummingbot.connector.exchange.huobi",
         "hummingbot.connector.exchange.radar_relay",
         "hummingbot.connector.exchange.kraken",
