--- conflicted
+++ resolved
@@ -50,12 +50,8 @@
         For a certain price, get the volume sum of all ask order book rows with that price
         :returns: volume sum
         """
-<<<<<<< HEAD
-        # Confirm "remaining_size as property name"
-=======
 
         # todo: Confirm "remaining_size as property name"
->>>>>>> 6c8282ab
         return sum([float(msg["remaining_size"]) for msg in self._active_asks[price].values()])
 
     def volume_for_bid_price(self, price) -> float:
@@ -63,12 +59,8 @@
         For a certain price, get the volume sum of all bid order book rows with that price
         :returns: volume sum
         """
-<<<<<<< HEAD
-        # Confirm "remaining_size as property name"
-=======
 
         # todo: Confirm "remaining_size as property name"
->>>>>>> 6c8282ab
         return sum([float(msg["remaining_size"]) for msg in self._active_bids[price].values()])
 
     def get_rates_and_quantities(self, entry) -> tuple:
