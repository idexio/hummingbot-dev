--- conflicted
+++ resolved
@@ -57,31 +57,19 @@
     @classmethod
     def get_idex_rest_url(cls) -> str:
         if cls._IDEX_REST_URL is None:
-<<<<<<< HEAD
-            cls._IDEX_REST_URL = IDEX_REST_URL_FMT.format\
-                (blockchain=global_config_map["idex_contract_blockchain"].value or
-                    global_config_map["idex_contract_blockchain"].default)
-=======
             cls._IDEX_REST_URL = IDEX_REST_URL_FMT.format(
                 blockchain=global_config_map["idex_contract_blockchain"].value or global_config_map[
                     "idex_contract_blockchain"].default
             )
->>>>>>> bc109724
         return cls._IDEX_REST_URL
 
     @classmethod
     def get_idex_ws_feed(cls) -> str:
         if cls._IDEX_WS_FEED is None:
-<<<<<<< HEAD
-            cls._IDEX_WS_FEED = IDEX_WS_FEED_FMT.format\
-                (blockchain=global_config_map["idex_contract_blockchain"].value or
-                    global_config_map["idex_contract_blockchain"].default)
-=======
             cls._IDEX_WS_FEED = IDEX_WS_FEED_FMT.format(
                 blockchain=global_config_map["idex_contract_blockchain"].value or global_config_map[
                     "idex_contract_blockchain"].default
             )
->>>>>>> bc109724
         return cls._IDEX_WS_FEED
 
     # Found last trading price in Idex API. Utilized safe_gather to complete all tasks and append last trade prices
