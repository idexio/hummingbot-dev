import json
import math
import time
import asyncio
import aiohttp

import pandas as pd

from dataclasses import asdict
from decimal import Decimal
from typing import Optional, List, Dict, Any, AsyncIterable

# from async_timeout import timeout
import ujson
from hummingbot.connector.exchange_base import ExchangeBase, s_decimal_NaN
from hummingbot.connector.in_flight_order_base import InFlightOrderBase
# from hummingbot.core.data_type.cancellation_result import CancellationResult
from hummingbot.core.data_type.limit_order import LimitOrder
from hummingbot.core.data_type.order_book import OrderBook
from hummingbot.core.event.events import OrderType, OrderCancelledEvent, TradeType, TradeFee, MarketEvent, \
    BuyOrderCreatedEvent, \
    SellOrderCreatedEvent, MarketOrderFailureEvent, BuyOrderCompletedEvent, SellOrderCompletedEvent, OrderFilledEvent
from hummingbot.core.network_iterator import NetworkStatus
from hummingbot.core.utils.async_utils import safe_ensure_future, safe_gather
from hummingbot.core.utils.estimate_fee import estimate_fee

from .types.enums import OrderStatus

from .client.exceptions import ResourceNotFoundError

from .client.asyncio import AsyncIdexClient
from .idex_auth import IdexAuth, OrderTypeEnum, OrderSideEnum, OrderTimeInForce, OrderSelfTradePreventionEnum
from .idex_in_flight_order import IdexInFlightOrder
from .idex_order_book_tracker import IdexOrderBookTracker
from .idex_user_stream_tracker import IdexUserStreamTracker
from .idex_utils import get_idex_rest_url, get_idex_ws_feed, to_idex_order_type, from_idex_order_type, \
    from_idex_trade_type, to_idex_trade_type, EXCHANGE_NAME
from .types.rest.request import RestRequestCancelOrder, RestRequestCancelAllOrders, RestRequestOrder, OrderSide
from .types.websocket.response import WebSocketResponseTradeShort, \
    WebSocketResponseOrderShort

s_decimal_0 = Decimal("0.0")


class IdexExchange(ExchangeBase):

    name: str = EXCHANGE_NAME

    SHORT_POLL_INTERVAL = 5.0
    LONG_POLL_INTERVAL = 120.0
    UPDATE_ORDER_STATUS_MIN_INTERVAL = 10.0

    def __init__(self,
                 idex_api_key: str,
                 idex_api_secret_key: str,
                 idex_wallet_private_key: str,
                 trading_pairs: Optional[List[str]] = None,
                 trading_required: bool = True):
        """
        :param idex_com_api_key: The API key to connect to private idex.io APIs.
        :param idex_com_secret_key: The API secret.
        :param trading_pairs: The market trading pairs which to track order book data.
        :param trading_required: Whether actual trading is needed.
        """
        super().__init__()
        self._trading_required = trading_required
        self._trading_pairs = trading_pairs
        self._idex_auth: IdexAuth = IdexAuth(idex_api_key, idex_api_secret_key, idex_wallet_private_key)
        self._account_available_balances = {}  # Dict[asset_name:str, Decimal]
        self._client: AsyncIdexClient = AsyncIdexClient(auth=self._idex_auth)
        self._order_book_tracker = IdexOrderBookTracker(trading_pairs=trading_pairs)
        self._user_stream_tracker = IdexUserStreamTracker(self._idex_auth, trading_pairs)
        self._user_stream_tracker_task = None
        self._ev_loop = asyncio.get_event_loop()
        self._shared_client = None
        self._poll_notifier = asyncio.Event()
        self._last_timestamp = 0
        self._in_flight_orders = {}  # Dict[client_order_id:str, idexComInFlightOrder]
        self._order_not_found_records = {}  # Dict[client_order_id:str, count:int]
        self._trading_rules = {}  # Dict[trading_pair:str, TradingRule]
        self._status_polling_task = None
        self._user_stream_event_listener_task = None
        self._trading_rules_polling_task = None
        self._last_poll_timestamp = 0

    @property
    def tracking_states(self) -> Dict[str, any]:
        """
        :return active in-flight orders in json format, is used to save in sqlite db.
        """
        return {
            key: value.to_json()
            for key, value in self._in_flight_orders.items()
            if not value.is_done
        }

    def supported_order_types(self) -> List[OrderType]:
        # TODO: Validate against
        """
        0	Market
        1	Limit
        2	Limit maker
        3	Stop loss
        4	Stop loss limit
        5	Take profit
        6	Take profit limit
        :return:
        """
        return [OrderType.MARKET, OrderType.LIMIT, OrderType.LIMIT_MAKER]

    @property
    def order_books(self) -> Dict[str, OrderBook]:
        return self._order_book_tracker.order_books

    @property
    def limit_orders(self) -> List[LimitOrder]:
        """
        TODO: Validate
        """
        return [
            in_flight_order.to_limit_order()
            for in_flight_order in self._in_flight_orders.values()
        ]

    async def get_active_exchange_markets(self) -> pd.DataFrame:
        """
        :return: data frame with trading_pair as index, and at least the following columns --
                 ["baseAsset", "quoteAsset", "volume", "USDVolume"]
        TODO: Validate that this method actually needed
        TODO: How to get USDVolume
        """
        pass

    async def execute_buy(self,
                          order_id: str,
                          trading_pair: str,
                          amount: Decimal,
                          order_type: OrderType,
                          price: Optional[Decimal] = s_decimal_NaN):
        return await self._create_order(
            "buy",
            order_id,
            trading_pair,
            amount,
            order_type,
            price
        )

    async def execute_sell(self,
                           order_id: str,
                           trading_pair: str,
                           amount: Decimal,
                           order_type: OrderType,
                           price: Optional[Decimal] = s_decimal_NaN):
        return await self._create_order(
            "sell",
            order_id,
            trading_pair,
            amount,
            order_type,
            price
        )

    def buy(self, trading_pair: str, amount: Decimal, order_type=OrderType.MARKET, price: Decimal = s_decimal_NaN,
            **kwargs):
        order_id = create_id()
        safe_ensure_future(self._create_order(
            "buy",
            order_id,
            trading_pair,
            amount,
            order_type,
            price
        ))
        return order_id

    # def amount_to_precision(self, symbol, amount):
        # return self.decimal_to_precision(amount, TRUNCATE, self.markets[symbol]['precision']['amount'],
    # self.precisionMode, self.paddingMode)

    def sell(self, trading_pair: str, amount: Decimal, order_type=OrderType.MARKET, price: Decimal = s_decimal_NaN,
             **kwargs):
        order_id = create_id()
        safe_ensure_future(self._create_order(
            "sell",
            order_id,
            trading_pair,
            amount,
            order_type,
            price
        ))
        return order_id

    async def _api_request(self,
                           http_method: str,
                           path_url: str = "",
                           data: Optional[Dict[str, Any]] = None) -> Dict[str, Any]:

        """ A wrapper for submitting API requests to Idex. Returns json data from the endpoints """
        """
        rest_url = get_idex_rest_url()
        url = f"{rest_url}{path_url}"
        data_str = "" if data is None else json.dumps(data)
        async with aiohttp.ClientSession() as session:
            if http_method == "GET":
                auth_dict = self._idex_auth.generate_auth_dict_for_get(url)
                async with session.get(auth_dict["url"], headers=auth_dict["headers"]) as response:
                    if response.status != 200:
                        raise IOError(f"Error fetching data from {url}. HTTP status is {response.status}. {data}")
                    data = await response.json()
                    return data
            elif http_method == "POST" or "DELETE":
                auth_dict = self._idex_auth.generate_auth_dict_for_post(
                    url=url, body=data_str, wallet_signature=self._idex_auth.get_wallet_address())
                # TODO Brian: adjust to wallet signature
                async with session.get(auth_dict["url"], headers=auth_dict["headers"]) as response:
                    data = await response.json()
                    return data
        """

# API Calls

    async def get_orders(self) -> List[Dict[str, Any]]:
        """ Requests status of all active orders. Returns json data of all orders associated with wallet address """

        rest_url = get_idex_rest_url()
        url = f"{rest_url}/v1/orders/"
        params = {
            "nonce": self._idex_auth.get_nonce_str(),
            "wallet": self._idex_auth.get_wallet_address()
        }
        auth_dict = self._idex_auth.generate_auth_dict(http_method="GET", url=url, params=params)
        async with aiohttp.ClientSession() as session:
            async with session.get(auth_dict["url"], headers=auth_dict["headers"]) as response:
                if response.status != 200:
                    raise IOError(f"Error fetching data from {url}. HTTP status is {response.status}. {response}")
                data = await response.json()
                return data

    async def get_order(self, exchange_order_id: str) -> Dict[str, Any]:
        """ Requests order information through API with exchange orderId. Returns json data with order details """

        rest_url = get_idex_rest_url()
        url = f"{rest_url}/v1/orders/?orderId={exchange_order_id}"
        params = {
            "nonce": self._idex_auth.get_nonce_str(),
            "wallet": self._idex_auth.get_wallet_address()
        }
        auth_dict = self._idex_auth.generate_auth_dict(http_method="GET", url=url, params=params)
        async with aiohttp.ClientSession() as session:
            async with session.get(auth_dict["url"], headers=auth_dict["headers"]) as response:
                if response.status != 200:
                    raise IOError(f"Error fetching data from {url}. HTTP status is {response.status}. {response}")
                data = await response.json()
                return data

    async def post_order(self, params) -> Dict[str, Any]:
<<<<<<< HEAD

        rest_url = get_idex_rest_url()
        url = f"{rest_url}/v1/orders"
        params.update({
            "nonce": self._idex_auth.get_nonce_str(),
            "wallet": self._idex_auth.get_wallet_address()
        })
        signature_parameters = self._idex_auth.build_signature_params_for_order(
                            # TODO Brian: Did not include: stop_price, time_in_force, and selftrade_prevention. Add later as required.
                            market=params["market"],
                            order_type=OrderTypeEnum[params["type"]],
                            order_side=OrderTypeEnum[params["side"]],
                            order_quantity=params["quantity"],
                            # I believe this will always be false as the order quantity need only be taken in base terms
                            quantity_in_quote=False,
                            price=params["price"],
                            client_order_id=params["clientOrderId"],
        )
        wallet_signature = self._idex_auth.wallet_sign(signature_parameters)

        body = {
            "parameters": params,
            "signature": wallet_signature
        }

        auth_dict = self._idex_auth.generate_auth_dict(url=url, body=body, wallet_signature=wallet_signature)

        async with aiohttp.ClientSession() as session:
            async with session.post(auth_dict["url"], body=auth_dict["body"], headers=auth_dict["headers"]) as response:
                if response.status != 200:
                    raise IOError(f"Error fetching data from {url}. HTTP status is {response.status}. {response}")
                data = await response.json()
                return data
=======
        pass # TODO Brian: Implement
>>>>>>> 5fa6e236

    async def get_balance(self) -> Dict[Dict[str, Any]]:
        """ Requests current balances of all assets through API. Returns json data with balance details """

        rest_url = get_idex_rest_url()
        url = f"{rest_url}/v1/balances/"
        params = {
            "nonce": self._idex_auth.get_nonce_str(),
            "wallet": self._idex_auth.get_wallet_address(),
            "asset": self._trading_pairs
        }
        auth_dict = self._idex_auth.generate_auth_dict(http_method="GET", url=url, params=params)
        async with aiohttp.ClientSession() as session:
            async with session.get(auth_dict["url"], headers=auth_dict["headers"]) as response:
                if response.status != 200:
                    raise IOError(f"Error fetching data from {url}. HTTP status is {response.status}. {response}")
                data = await response.json()
                return data

    async def _create_order(self,
                            trade_type: TradeType,
                            order_id: str,
                            trading_pair: str,
                            amount: Decimal,
                            order_type: OrderType,
                            price: Decimal):
        """
        Calls create-order API end point to place an order, starts tracking the order and triggers order created event.
        :param trade_type: BUY or SELL
        :param order_id: Internal order id (also called client_order_id)
        :param trading_pair: The market to place order
        :param amount: The order amount (in base token value)
        :param order_type: The order type (MARKET, LIMIT, etc..)
        :param price: The order price
        """

        if not order_type.is_limit_type():
            raise Exception(f"Unsupported order type: {order_type}")
        trading_rule = self._trading_rules[trading_pair]  # TODO: Implement _trading_rules_polling_loop()

<<<<<<< HEAD
        idex_order_type = to_idex_order_type(order_type)
        idex_trade_type = to_idex_trade_type(trade_type)
=======
>>>>>>> 5fa6e236
        amount = self.quantize_order_amount(trading_pair, amount)
        price = self.quantize_order_price(trading_pair, price)
        if amount < trading_rule.min_order_size:       # TODO: Implement _trading_rules_polling_loop()
            raise ValueError(f"Buy order amount {amount} is lower than the minimum order size "
                             f"{trading_rule.min_order_size}.")

        api_params = {
                      "market": trading_pair,
<<<<<<< HEAD
                      "type": idex_order_type,
                      "side": idex_trade_type,
=======
                      "type": order_type.name,
                      "side": trade_type.name,
>>>>>>> 5fa6e236
                      "quantity": f"{amount:f}",
                      "price": f"{price:f}",
                      "clientOrderId": order_id
                      }
        self.start_tracking_order(order_id,
                                  None,
                                  trading_pair,
                                  trade_type,
                                  price,
                                  amount,
                                  order_type
                                  )
        try:
<<<<<<< HEAD
            order_result = await self.post_order(api_params) #TODO: ID required params for post_order and create post_order()
=======
            order_result = await self.post_order() #TODO: ID required params for post_order and create post_order()
>>>>>>> 5fa6e236
            exchange_order_id = order_result["orderId"]
            tracked_order = self._in_flight_orders.get(order_id)
            if tracked_order is not None:
                self.logger().info(f"Created {order_type.name} {trade_type.name} order {order_id} for "
                                   f"{amount} {trading_pair}.")
                tracked_order.update_exchange_order_id(exchange_order_id)
            event_tag = MarketEvent.BuyOrderCreated if trade_type is TradeType.BUY else MarketEvent.SellOrderCreated
            event_class = BuyOrderCreatedEvent if trade_type is TradeType.BUY else SellOrderCreatedEvent
            self.trigger_event(event_tag,
                               event_class(
                                   self.current_timestamp,
                                   order_type,
                                   trading_pair,
                                   amount,
                                   price,
                                   order_id
                               ))
        except asyncio.CancelledError:
            raise
        except Exception as e:
            self.stop_tracking_order(order_id)
            self.logger().network(
                f"Error submitting {trade_type.name} {order_type.name} order to Idex for "
                f"{amount} {trading_pair} "
                f"{price}.",
                exc_info=True,
                app_warning_msg=str(e)
            )
        self.trigger_event(MarketEvent.OrderFailure,
                           MarketOrderFailureEvent(self.current_timestamp, order_id, order_type))

    def get_order_price_quantum(self, trading_pair: str, price: Decimal) -> Decimal:
        return Decimal(0.00000001)

    def get_order_size_quantum(self, trading_pair: str, order_size: Decimal) -> Decimal:
        return Decimal(0.00000001)

    def start_tracking_order(self,
                             order_id: str,
                             exchange_order_id: str,
                             trading_pair: str,
                             trade_type: TradeType,
                             price: Decimal,
                             amount: Decimal,
                             order_type: OrderType):
        """
        Starts tracking an order by simply adding it into _in_flight_orders dictionary.
        """
        self._in_flight_orders[order_id] = IdexInFlightOrder(
            order_id=order_id,
            exchange_order_id=exchange_order_id,
            trading_pair=trading_pair,
            order_type=order_type,
            trade_type=trade_type,
            price=price,
            amount=amount
        )

    def cancel(self, trading_pair: str, order_id: str):
        safe_ensure_future(self._cancel_order(trading_pair, order_id))

    async def _cancel_order(self, trading_pair: str, client_order_id: str):
        # market = await to_idex_pair(trading_pair)
        nonce = create_nonce()
        walletBytes = self._idex_auth.get_wallet_bytes()
        byteArray = [
            nonce.bytes,
            IdexAuth.base16_to_binary(walletBytes),  # todo: deprecation warning
            IdexAuth.encode("client:" + client_order_id),
        ]
        binary = IdexAuth.binary_concat_array(byteArray)  # todo: deprecation warning
        hash = IdexAuth.hash(binary, 'keccak', 'hex')  # todo: deprecation warning
        self.logger().info(f"Cancel order id: {client_order_id}")
        # todo: deprecation warning
        signature = self._idex_auth.sign_message_string(hash, IdexAuth.binary_to_base16(self._idex_auth.new_wallet_object().key))
        await self._client.trade.cancel_order(
            parameters=RestRequestCancelOrder(
                wallet=self._idex_auth.new_wallet_object().address,
                orderId="client:" + client_order_id,
                nonce=str(nonce),
            ),
            signature=signature
        )
        # TODO confirm order was cancelled
        tracked_order = self._in_flight_orders.get(client_order_id)
        self.trigger_event(
            MarketEvent.OrderCancelled,
            OrderCancelledEvent(
                self.current_timestamp,
                client_order_id
            )
        )
        tracked_order.cancelled_event.set()
        self.stop_tracking_order(client_order_id)
        return client_order_id

    def get_order_book(self, trading_pair: str) -> OrderBook:
        if trading_pair not in self._order_book_tracker.order_books:
            raise ValueError(f"No order book exists for '{trading_pair}'.")
        return self._order_book_tracker.order_books[trading_pair]

    async def check_network(self) -> NetworkStatus:
        try:
            result = await self._client.public.get_ping()
            # await result.text()
            assert result == {}
        except asyncio.CancelledError:
            raise
        except Exception as e:
            self.logger().info(f"Failed network status check.... {e}")
            return NetworkStatus.NOT_CONNECTED
        return NetworkStatus.CONNECTED

    async def start_network(self):
        await self.stop_network()
        self._order_book_tracker.start()
        if self._trading_required:
            self._status_polling_task = safe_ensure_future(self._status_polling_loop())
            self._user_stream_tracker_task = safe_ensure_future(self._user_stream_tracker.start())
            self._user_stream_event_listener_task = safe_ensure_future(self._user_stream_event_listener())

    async def stop_network(self):
        self._order_book_tracker.stop()

        if self._status_polling_task is not None:
            self._status_polling_task.cancel()
        if self._user_stream_tracker_task is not None:
            self._user_stream_tracker_task.cancel()
        if self._user_stream_event_listener_task is not None:
            self._user_stream_event_listener_task.cancel()
        # TODO: Implement
        # if self._trading_rules_polling_task is not None:
        #     self._trading_rules_polling_task.cancel()
        self._status_polling_task = self._user_stream_tracker_task = self._user_stream_event_listener_task = None

    async def _status_polling_loop(self):
        """ Periodically update user balances and order status via REST API. Fallback measure for ws API updates. """

        while True:
            try:
                self._poll_notifier = asyncio.Event()
                await self._poll_notifier.wait()
                await safe_gather(
                    self._update_balances(),
                    self._update_order_status(),
                )
                self._last_poll_timestamp = self.current_timestamp
            except asyncio.CancelledError:
                raise
            except Exception as e:
                self.logger().error(str(e), exc_info=True)
                self.logger().network("Unexpected error while fetching account updates.",
                                      exc_info=True,
                                      app_warning_msg="Could not fetch account updates from Idex. "
                                                      "Check API key and network connection.")
                await asyncio.sleep(0.5)

    def get_fee(self,
                base_currency: str,
                quote_currency: str,
                order_type: OrderType,
                order_side: TradeType,
                amount: Decimal,
                price: Decimal = s_decimal_NaN) -> TradeFee:
        return estimate_fee(EXCHANGE_NAME, order_type == TradeType.BUY)

    @property
    def status_dict(self) -> Dict[str, bool]:
        account_balance_status = False
        if (self._account_balances is not None):
            account_balance_status = len(self._account_balances) > 0 if self._trading_required else True
        result = {
            "order_books_initialized": self._order_book_tracker.ready,
            "account_balance": account_balance_status,
            # "trading_rule_initialized": len(self._trading_rules) > 0,
            "user_stream_initialized": self._user_stream_tracker.data_source.last_recv_time > 0 if self._trading_required else True,
        }
        return result

    async def server_time(self) -> int:
        return (await self._client.public.get_time()).serverTime

    @property
    def ready(self) -> bool:
        return all(self.status_dict.values())

    @property
    def in_flight_orders(self) -> Dict[str, InFlightOrderBase]:
        return self._in_flight_orders

    async def _update_order_status(self):
        """
        Calls REST API to get status update for each in-flight order.
        """
        last_tick = int(self._last_poll_timestamp / self.UPDATE_ORDER_STATUS_MIN_INTERVAL)
        current_tick = int(self.current_timestamp / self.UPDATE_ORDER_STATUS_MIN_INTERVAL)

        if current_tick > last_tick and len(self._in_flight_orders) > 0:
            tracked_orders = list(self._in_flight_orders.values())
            tasks = []
            for tracked_order in tracked_orders:
                order_id = await tracked_order.get_exchange_order_id()
                tasks.append(self.get_order(order_id))
            self.logger().debug(f"Polling for order status updates of {len(tasks)} orders.")
            update_results = await safe_gather(*tasks, return_exceptions=True)
            for update_result in update_results:
                if isinstance(update_result, Exception):
                    raise update_result
                for fill_msg in update_result["fills"]:
                    await self._process_fill_message(fill_msg)
                self._process_order_message(update_result)

    def _process_order_message(self, order_msg: Dict[str, Any]):
        """
        Updates in-flight order and triggers cancellation or failure event if needed.
        :param order_msg: The order response from either REST or web socket API (they are of the same format)
        """
        client_order_id = order_msg["clientOrderId"]
        if client_order_id not in self._in_flight_orders:
            return
        tracked_order = self._in_flight_orders[client_order_id]
        # Update order execution status
        tracked_order.last_state = order_msg["status"]
        if tracked_order.is_cancelled:
            self.logger().info(f"Successfully cancelled order {client_order_id}.")
            self.trigger_event(MarketEvent.OrderCancelled,
                               OrderCancelledEvent(
                                   self.current_timestamp,
                                   client_order_id))
            tracked_order.cancelled_event.set()
            self.stop_tracking_order(client_order_id)
        elif tracked_order.is_failure:
            self.logger().info(f"The market order {client_order_id} has failed according to order status API. "
                               f"Reason: {order_msg['message']}") # TODO: confirm message returned from order fail
            self.trigger_event(MarketEvent.OrderFailure,
                               MarketOrderFailureEvent(
                                   self.current_timestamp,
                                   client_order_id,
                                   tracked_order.order_type
                               ))
            self.stop_tracking_order(client_order_id)

    async def _process_trade_message(self, fill_msg: Dict[str, Any]):
        """
        Updates in-flight order and trigger order filled event for trade message received. Triggers order completed
        event if the total executed amount equals to the specified order amount.
        """
        for order in self._in_flight_orders.values():
            await order.get_exchange_order_id()
        track_order = [o for o in self._in_flight_orders.values() if fill_msg["orderId"] == o.exchange_order_id]
        if not track_order:
            return
        tracked_order = track_order[0]
        updated = tracked_order.update_with_trade_update(fill_msg)
        if not updated:
            return
        self.trigger_event(
            MarketEvent.OrderFilled,
            OrderFilledEvent(
                self.current_timestamp,
                tracked_order.client_order_id,
                tracked_order.trading_pair,
                tracked_order.trade_type,
                tracked_order.order_type,
                Decimal(str(fill_msg["price"])),
                Decimal(str(fill_msg["quantity"])),
                TradeFee(0.0, [(fill_msg["feeAsset"], Decimal(str(fill_msg["fee"])))]),
                exchange_trade_id=fill_msg["orderId"]
            )
        )
        if math.isclose(tracked_order.executed_amount_base, tracked_order.amount) or \
                tracked_order.executed_amount_base >= tracked_order.amount:
            tracked_order.last_state = "filled"
            self.logger().info(f"The {tracked_order.trade_type.name} order "
                               f"{tracked_order.client_order_id} has completed "
                               f"according to order status API.")
            event_tag = MarketEvent.BuyOrderCompleted if tracked_order.trade_type is TradeType.BUY \
                else MarketEvent.SellOrderCompleted
            event_class = BuyOrderCompletedEvent if tracked_order.trade_type is TradeType.BUY \
                else SellOrderCompletedEvent
            self.trigger_event(event_tag,
                               event_class(self.current_timestamp,
                                           tracked_order.client_order_id,
                                           tracked_order.base_asset,
                                           tracked_order.quote_asset,
                                           tracked_order.fee_asset,
                                           tracked_order.executed_amount_base,
                                           tracked_order.executed_amount_quote,
                                           tracked_order.fee_paid,
                                           tracked_order.order_type))
            self.stop_tracking_order(tracked_order.client_order_id)

    async def cancel_all(self, timeout_seconds: float):
        """
        Cancels all in-flight orders and waits for cancellation results.
        Used by bot's top level stop and exit commands (cancelling outstanding orders on exit)
        :param timeout_seconds: The timeout at which the operation will be canceled.
        :returns List of CancellationResult which indicates whether each order is successfully cancelled.
        """

        self.logger().info("CANCEL ALL")
        nonce = create_nonce()
        walletBytes = self._idex_auth.get_wallet_bytes()
        byteArray = [  # todo: deprecation warning
            nonce.bytes,
            IdexAuth.base16_to_binary(walletBytes),
        ]
        binary = IdexAuth.binary_concat_array(byteArray)  # todo: deprecation warning
        hash = IdexAuth.hash(binary, 'keccak', 'hex')  # todo: deprecation warning
        # todo: deprecation warning
        signature = self._idex_auth.sign_message_string(hash, IdexAuth.binary_to_base16(self._idex_auth.new_wallet_object().key))
        await self._client.trade.cancel_order(
            parameters=RestRequestCancelAllOrders(
                wallet=self._idex_auth.new_wallet_object().address,
                nonce=str(nonce),
            ),
            signature=signature
        )

        return []

    def tick(self, timestamp: float):
        """
        Is called automatically by the clock for each clock's tick (1 second by default).
        It checks if status polling task is due for execution.
        """
        now = time.time()
        poll_interval = (self.SHORT_POLL_INTERVAL
                         if now - self._user_stream_tracker.last_recv_time > 60.0
                         else self.LONG_POLL_INTERVAL)
        last_tick = self._last_timestamp / poll_interval
        current_tick = timestamp / poll_interval
        if current_tick > last_tick:
            if not self._poll_notifier.is_set():
                self._poll_notifier.set()
        self._last_timestamp = timestamp

    def stop_tracking_order(self, order_id: str):
        if order_id in self._in_flight_orders:
            del self._in_flight_orders[order_id]

    async def _update_balances(self, sender=None):
        """ Calls REST API to update total and available balances. """

        local_asset_names = set(self._account_balances.keys())
        remote_asset_names = set()
        account_info = await self.get_balance()
        for account in account_info:
            asset_name = account["asset"]
            self._account_available_balances[asset_name] = Decimal(str(account["availableForTrade"]))
            self._account_balances[asset_name] = Decimal(str(account["quantity"]))
            remote_asset_names.add(asset_name)

        asset_names_to_remove = local_asset_names.difference(remote_asset_names)
        for asset_name in asset_names_to_remove:
            del self._account_available_balances[asset_name]
            del self._account_balances[asset_name]

    async def _iter_user_event_queue(self) -> AsyncIterable[Dict[str, any]]:
        while True:
            try:
                yield await self._user_stream_tracker.user_stream.get()
            except asyncio.CancelledError:
                raise
            except Exception as e:
                print(f"_iter_user_event_queue Error: {e}")
                self.logger().network(
                    "Unknown error. Retrying after 1 seconds.",
                    exc_info=True,
                    app_warning_msg="Could not fetch user events from Idex. Check API key and network connection."
                )
                await asyncio.sleep(1.0)

    async def _user_stream_event_listener(self):
        """
        TODO: implement trade absorb
        """
        async for event in self._iter_user_event_queue():
            if not isinstance(event, (
                    # WebSocketResponseL2OrderBookShort,
                    WebSocketResponseTradeShort,
                    # WebSocketResponseBalanceShort,
                    # WebSocketResponseL1OrderBookShort,
                    WebSocketResponseOrderShort)):
                continue

            print(f"USER WS EVENT: {event}")

            # TODO
            """
            if isinstance(event, WebSocketResponseBalanceShort):
                self._account_balances[event.w][event.a] = Decimal(str(event.q))
                self._account_available_balances[event.w][event.a] = Decimal(str(event.f))
            """
            if isinstance(event, WebSocketResponseOrderShort):
                self._process_order_message(event.c, event.X)

            # try:
            #     if "result" not in event_message or "channel" not in event_message["result"]:
            #         continue
            #     channel = event_message["result"]["channel"]
            #     if "user.trade" in channel:
            #         for trade_msg in event_message["result"]["data"]:
            #             await self._process_trade_message(trade_msg)
            #     elif "user.order" in channel:
            #         for order_msg in event_message["result"]["data"]:
            #             self._process_order_message(order_msg)
            # except asyncio.CancelledError:
            #     raise
            # except Exception:
            #     self.logger().error("Unexpected error in user stream listener loop.", exc_info=True)
            #     await asyncio.sleep(5.0)<|MERGE_RESOLUTION|>--- conflicted
+++ resolved
@@ -255,7 +255,6 @@
                 return data
 
     async def post_order(self, params) -> Dict[str, Any]:
-<<<<<<< HEAD
 
         rest_url = get_idex_rest_url()
         url = f"{rest_url}/v1/orders"
@@ -289,9 +288,6 @@
                     raise IOError(f"Error fetching data from {url}. HTTP status is {response.status}. {response}")
                 data = await response.json()
                 return data
-=======
-        pass # TODO Brian: Implement
->>>>>>> 5fa6e236
 
     async def get_balance(self) -> Dict[Dict[str, Any]]:
         """ Requests current balances of all assets through API. Returns json data with balance details """
@@ -332,11 +328,9 @@
             raise Exception(f"Unsupported order type: {order_type}")
         trading_rule = self._trading_rules[trading_pair]  # TODO: Implement _trading_rules_polling_loop()
 
-<<<<<<< HEAD
         idex_order_type = to_idex_order_type(order_type)
         idex_trade_type = to_idex_trade_type(trade_type)
-=======
->>>>>>> 5fa6e236
+
         amount = self.quantize_order_amount(trading_pair, amount)
         price = self.quantize_order_price(trading_pair, price)
         if amount < trading_rule.min_order_size:       # TODO: Implement _trading_rules_polling_loop()
@@ -345,13 +339,8 @@
 
         api_params = {
                       "market": trading_pair,
-<<<<<<< HEAD
                       "type": idex_order_type,
                       "side": idex_trade_type,
-=======
-                      "type": order_type.name,
-                      "side": trade_type.name,
->>>>>>> 5fa6e236
                       "quantity": f"{amount:f}",
                       "price": f"{price:f}",
                       "clientOrderId": order_id
@@ -365,11 +354,7 @@
                                   order_type
                                   )
         try:
-<<<<<<< HEAD
             order_result = await self.post_order(api_params) #TODO: ID required params for post_order and create post_order()
-=======
-            order_result = await self.post_order() #TODO: ID required params for post_order and create post_order()
->>>>>>> 5fa6e236
             exchange_order_id = order_result["orderId"]
             tracked_order = self._in_flight_orders.get(order_id)
             if tracked_order is not None:
