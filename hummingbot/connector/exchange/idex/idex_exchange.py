--- conflicted
+++ resolved
@@ -657,11 +657,7 @@
         tracked_order = self._in_flight_orders[client_order_id]
         # Update order execution status
         tracked_order.last_state = order_msg["X"] if "X" in order_msg else order_msg.get("status")
-<<<<<<< HEAD
         #self.logger().info(f"Tracked Order Status: {tracked_order.last_state}")
-=======
-        self.logger().info(f"Tracked Order Status: {tracked_order.last_state}")
->>>>>>> 26978854
         if tracked_order.is_cancelled:
             self.trigger_event(MarketEvent.OrderCancelled,
                                OrderCancelledEvent(
@@ -750,10 +746,6 @@
         try:
             async with timeout(timeout_seconds):
                 results = await safe_gather(*tasks, return_exceptions=True)
-<<<<<<< HEAD
-=======
-                self.logger().info(f"Cancel Exchange Order Ids: {results}")
->>>>>>> 26978854
                 exchange_order_id_list = []
                 client_order_id_list = []
                 # This is disgusting, I know. But it was the only way I could figure out how match the
