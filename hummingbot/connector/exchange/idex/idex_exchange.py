--- conflicted
+++ resolved
@@ -13,38 +13,33 @@
 # from async_timeout import timeout
 # import ujson
 from hummingbot.connector.exchange_base import ExchangeBase, s_decimal_NaN
-from hummingbot.connector.in_flight_order_base import InFlightOrderBase
+# from hummingbot.connector.in_flight_order_base import InFlightOrderBase
 # from hummingbot.core.data_type.cancellation_result import CancellationResult
 from hummingbot.connector.trading_rule import TradingRule
+from hummingbot.core.clock import Clock
 from hummingbot.core.data_type.limit_order import LimitOrder
 from hummingbot.core.data_type.order_book import OrderBook
-from hummingbot.core.event.events import OrderType, OrderCancelledEvent, TradeType, TradeFee, MarketEvent, \
-    BuyOrderCreatedEvent, \
-    SellOrderCreatedEvent, MarketOrderFailureEvent, BuyOrderCompletedEvent, SellOrderCompletedEvent, OrderFilledEvent
+from hummingbot.core.event.events import (
+    OrderType, OrderCancelledEvent, TradeType, TradeFee, MarketEvent, BuyOrderCreatedEvent, SellOrderCreatedEvent,
+    MarketOrderFailureEvent, BuyOrderCompletedEvent, SellOrderCompletedEvent, OrderFilledEvent
+)
 from hummingbot.core.network_iterator import NetworkStatus
 from hummingbot.core.utils.async_utils import safe_ensure_future, safe_gather
 from hummingbot.core.utils.estimate_fee import estimate_fee
 
-# from .types.enums import OrderStatus
-
-# from .client.exceptions import ResourceNotFoundError
-
-from .client.asyncio import AsyncIdexClient
-from .idex_auth import IdexAuth, OrderTypeEnum
-from .idex_in_flight_order import IdexInFlightOrder
-from .idex_order_book_tracker import IdexOrderBookTracker
-from .idex_user_stream_tracker import IdexUserStreamTracker
-<<<<<<< HEAD
-from .idex_utils import get_idex_rest_url, to_idex_order_type, to_idex_trade_type, EXCHANGE_NAME, DEBUG
-from .types.rest.request import RestRequestCancelOrder, RestRequestCancelAllOrders  # todo: deprecated
-
-=======
-from .idex_utils import get_idex_rest_url, get_idex_ws_feed, to_idex_order_type, from_idex_order_type, \
-    from_idex_trade_type, to_idex_trade_type, EXCHANGE_NAME, get_new_client_order_id, get_idex_blockchain
-from .types.rest.request import RestRequestCancelOrder, RestRequestCancelAllOrders, RestRequestOrder, OrderSide
-from .types.websocket.response import WebSocketResponseTradeShort, \
-    WebSocketResponseOrderShort
->>>>>>> fb305273
+# from hummingbot.connector.exchange.idex.types.enums import OrderStatus
+# from hummingbot.connector.exchange.idex.client.exceptions import ResourceNotFoundError
+
+from hummingbot.connector.exchange.idex.client.asyncio import AsyncIdexClient
+from hummingbot.connector.exchange.idex.idex_auth import IdexAuth, OrderTypeEnum
+from hummingbot.connector.exchange.idex.idex_in_flight_order import IdexInFlightOrder
+from hummingbot.connector.exchange.idex.idex_order_book_tracker import IdexOrderBookTracker
+from hummingbot.connector.exchange.idex.idex_user_stream_tracker import IdexUserStreamTracker
+from hummingbot.connector.exchange.idex.idex_utils import (
+    get_idex_rest_url, to_idex_order_type, to_idex_trade_type, EXCHANGE_NAME, get_new_client_order_id, DEBUG
+)
+from hummingbot.connector.exchange.idex.types.rest.request import RestRequestCancelAllOrders
+
 
 s_decimal_0 = Decimal("0.0")
 
@@ -195,10 +190,6 @@
             self._user_stream_event_listener_task.cancel()
         self._status_polling_task = self._user_stream_tracker_task = self._user_stream_event_listener_task = None
 
-    @property
-    def order_books(self) -> Dict[str, OrderBook]:
-        return self._order_book_tracker.order_books
-
     async def get_active_exchange_markets(self) -> pd.DataFrame:
         """
         :return: data frame with trading_pair as index, and at least the following columns --
@@ -208,49 +199,6 @@
         """
         pass
 
-<<<<<<< HEAD
-    async def execute_buy(self,
-                          order_id: str,
-                          trading_pair: str,
-                          amount: Decimal,
-                          order_type: OrderType,
-                          price: Optional[Decimal] = s_decimal_NaN):
-        return await self._create_order(
-            "buy",
-            order_id,
-            trading_pair,
-            amount,
-            order_type,
-            price
-        )
-
-    async def execute_sell(self,
-                           order_id: str,
-                           trading_pair: str,
-                           amount: Decimal,
-                           order_type: OrderType,
-                           price: Optional[Decimal] = s_decimal_NaN):
-        return await self._create_order(
-            "sell",
-            order_id,
-            trading_pair,
-            amount,
-            order_type,
-            price
-        )
-
-    def buy(self, trading_pair: str, amount: Decimal, order_type=OrderType.MARKET, price: Decimal = s_decimal_NaN,
-            **kwargs):
-        order_id = None  # order_id = create_id()
-        safe_ensure_future(self._create_order(
-            "buy",
-            order_id,
-            trading_pair,
-            amount,
-            order_type,
-            price
-        ))
-=======
     def buy(self, trading_pair: str, amount: Decimal, order_type=OrderType.MARKET,
             price: Decimal = s_decimal_NaN, **kwargs) -> str:
         """
@@ -264,26 +212,12 @@
         """
         order_id: str = get_new_client_order_id(True, trading_pair)
         safe_ensure_future(self._create_order(TradeType.BUY, order_id, trading_pair, amount, order_type, price))
->>>>>>> fb305273
         return order_id
 
     # def amount_to_precision(self, symbol, amount):
         # return self.decimal_to_precision(amount, TRUNCATE, self.markets[symbol]['precision']['amount'],
     # self.precisionMode, self.paddingMode)
 
-<<<<<<< HEAD
-    def sell(self, trading_pair: str, amount: Decimal, order_type=OrderType.MARKET, price: Decimal = s_decimal_NaN,
-             **kwargs):
-        order_id = None  # order_id = create_id()
-        safe_ensure_future(self._create_order(
-            "sell",
-            order_id,
-            trading_pair,
-            amount,
-            order_type,
-            price
-        ))
-=======
     def sell(self, trading_pair: str, amount: Decimal, order_type=OrderType.MARKET,
              price: Decimal = s_decimal_NaN, **kwargs) -> str:
         """
@@ -297,7 +231,6 @@
         """
         order_id: str = get_new_client_order_id(False, trading_pair)
         safe_ensure_future(self._create_order(TradeType.SELL, order_id, trading_pair, amount, order_type, price))
->>>>>>> fb305273
         return order_id
 
     def cancel(self, trading_pair: str, order_id: str):
@@ -498,10 +431,6 @@
                                   order_type
                                   )
         try:
-<<<<<<< HEAD
-            # TODO: ID required params for post_order and create post_order()
-=======
->>>>>>> fb305273
             order_result = await self.post_order(api_params)
             exchange_order_id = order_result["orderId"]
             tracked_order = self._in_flight_orders.get(order_id)
@@ -561,47 +490,6 @@
             amount=amount
         )
 
-    def cancel(self, trading_pair: str, order_id: str):
-        safe_ensure_future(self._cancel_order(trading_pair, order_id))
-
-<<<<<<< HEAD
-    async def _cancel_order(self, trading_pair: str, client_order_id: str):
-        # market = await to_idex_pair(trading_pair)
-        nonce = None  # nonce = create_nonce()
-        walletBytes = self._idex_auth.get_wallet_bytes()
-        byteArray = [
-            nonce.bytes,
-            IdexAuth.base16_to_binary(walletBytes),  # todo: deprecation warning
-            IdexAuth.encode("client:" + client_order_id),
-        ]
-        binary = IdexAuth.binary_concat_array(byteArray)  # todo: deprecation warning
-        hash = IdexAuth.hash(binary, 'keccak', 'hex')  # todo: deprecation warning
-        self.logger().info(f"Cancel order id: {client_order_id}")
-        # todo: deprecation warning
-        signature = self._idex_auth.sign_message_string(hash, IdexAuth.binary_to_base16(self._idex_auth.new_wallet_object().key))
-        await self._client.trade.cancel_order(
-            parameters=RestRequestCancelOrder(
-                wallet=self._idex_auth.new_wallet_object().address,
-                orderId="client:" + client_order_id,
-                nonce=str(nonce),
-            ),
-            signature=signature
-        )
-        # TODO confirm order was cancelled
-        tracked_order = self._in_flight_orders.get(client_order_id)
-        self.trigger_event(
-            MarketEvent.OrderCancelled,
-            OrderCancelledEvent(
-                self.current_timestamp,
-                client_order_id
-            )
-        )
-        tracked_order.cancelled_event.set()
-        self.stop_tracking_order(client_order_id)
-        return client_order_id
-
-=======
->>>>>>> fb305273
     def get_order_book(self, trading_pair: str) -> OrderBook:
         if trading_pair not in self._order_book_tracker.order_books:
             raise ValueError(f"No order book exists for '{trading_pair}'.")
@@ -650,29 +538,8 @@
                 price: Decimal = s_decimal_NaN) -> TradeFee:
         return estimate_fee(EXCHANGE_NAME, order_type == TradeType.BUY)
 
-    @property
-    def status_dict(self) -> Dict[str, bool]:
-        account_balance_status = False
-        if (self._account_balances is not None):
-            account_balance_status = len(self._account_balances) > 0 if self._trading_required else True
-        result = {
-            "order_books_initialized": self._order_book_tracker.ready,
-            "account_balance": account_balance_status,
-            # "trading_rule_initialized": len(self._trading_rules) > 0,
-            "user_stream_initialized": self._user_stream_tracker.data_source.last_recv_time > 0 if self._trading_required else True,
-        }
-        return result
-
     async def server_time(self) -> int:
         return (await self._client.public.get_time()).serverTime
-
-    @property
-    def ready(self) -> bool:
-        return all(self.status_dict.values())
-
-    @property
-    def in_flight_orders(self) -> Dict[str, InFlightOrderBase]:
-        return self._in_flight_orders
 
     async def _update_order_status(self):
         """
