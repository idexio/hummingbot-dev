--- conflicted
+++ resolved
@@ -331,14 +331,6 @@
         :param client_order_id: Optional. Client-specified order id, maximum of 40 bytes, or empty string
         :return: tuple of signature parameters
         """
-        self.logger().info(f"Nonce-S: {self.get_nonce_int(), type(self.get_nonce_int())}")
-<<<<<<< HEAD
-        self.logger().info(f"Nonce STR-S: {self.get_nonce_str(), type(self.get_nonce_str())}")
-=======
->>>>>>> d0be7eec
-        self.logger().info(f"Wallet-S: {self.get_wallet_address(), type(self.get_wallet_address())}")
-        self.logger().info(f"ClientID-S: {client_order_id, type(client_order_id)}")
-        self.logger().info(f"Market-S: {market, type(market)}")
 
         signature_parameters = (
             ('uint128', self.get_nonce_int()),
