import logging
from decimal import Decimal
from functools import lru_cache
import ruamel.yaml
from os import (
    unlink
)
from os.path import (
    join,
    isfile
)
from collections import OrderedDict
import json
from typing import (
    Any,
    Callable,
    Dict,
    List,
    Optional,
)
from os import listdir
import shutil

from hummingbot.client.config.config_var import ConfigVar
from hummingbot.client.config.global_config_map import global_config_map
from hummingbot.client.config.fee_overrides_config_map import fee_overrides_config_map
from hummingbot.client.settings import (
    GLOBAL_CONFIG_PATH,
    TRADE_FEES_CONFIG_PATH,
    TEMPLATE_PATH,
    CONF_FILE_PATH,
    CONF_POSTFIX,
    CONF_PREFIX,
    CONNECTOR_SETTINGS
)
from hummingbot.client.config.security import Security
from hummingbot.core.utils.market_price import get_last_price
from hummingbot import get_strategy_list
from eth_account import Account

# Use ruamel.yaml to preserve order and comments in .yml file
yaml_parser = ruamel.yaml.YAML()


def parse_cvar_value(cvar: ConfigVar, value: Any) -> Any:
    """
    Based on the target type specified in `ConfigVar.type_str`, parses a string value into the target type.
    :param cvar: ConfigVar object
    :param value: User input from running session or from saved `yml` files. Type is usually string.
    :return: value in the correct type
    """
    if value is None:
        return None
    elif cvar.type == 'str':
        return str(value)
    elif cvar.type == 'list':
        if isinstance(value, str):
            if len(value) == 0:
                return []
            filtered: filter = filter(lambda x: x not in ['[', ']', '"', "'"], list(value))
            value = "".join(filtered).split(",")  # create csv and generate list
            return [s.strip() for s in value]  # remove leading and trailing whitespaces
        else:
            return value
    elif cvar.type == 'json':
        if isinstance(value, str):
            value_json = value.replace("'", '"')  # replace single quotes with double quotes for valid JSON
            cvar_value = json.loads(value_json)
        else:
            cvar_value = value
        return cvar_json_migration(cvar, cvar_value)
    elif cvar.type == 'float':
        try:
            return float(value)
        except Exception:
            logging.getLogger().error(f"\"{value}\" is not valid float.", exc_info=True)
            return value
    elif cvar.type == 'decimal':
        try:
            return Decimal(str(value))
        except Exception:
            logging.getLogger().error(f"\"{value}\" is not valid decimal.", exc_info=True)
            return value
    elif cvar.type == 'int':
        try:
            return int(value)
        except Exception:
            logging.getLogger().error(f"\"{value}\" is not an integer.", exc_info=True)
            return value
    elif cvar.type == 'bool':
        if isinstance(value, str) and value.lower() in ["true", "yes", "y"]:
            return True
        elif isinstance(value, str) and value.lower() in ["false", "no", "n"]:
            return False
        else:
            return value
    else:
        raise TypeError


def cvar_json_migration(cvar: ConfigVar, cvar_value: Any) -> Any:
    """
    A special function to migrate json config variable when its json type changes, for paper_trade_account_balance
    and min_quote_order_amount, they were List but change to Dict.
    """
    if cvar.key in ("paper_trade_account_balance", "min_quote_order_amount") and isinstance(cvar_value, List):
        results = {}
        for item in cvar_value:
            results[item[0]] = item[1]
        return results
    return cvar_value


def parse_cvar_default_value_prompt(cvar: ConfigVar) -> str:
    """
    :param cvar: ConfigVar object
    :return: text for default value prompt
    """
    if cvar.default is None:
        default = ""
    elif callable(cvar.default):
        default = cvar.default()
    elif cvar.type == 'bool' and isinstance(cvar.prompt, str) and "Yes/No" in cvar.prompt:
        default = "Yes" if cvar.default else "No"
    else:
        default = str(cvar.default)
    if isinstance(default, Decimal):
        default = "{0:.4f}".format(default)
    return default


async def copy_strategy_template(strategy: str) -> str:
    """
    Look up template `.yml` file for a particular strategy in `hummingbot/templates` and copy it to the `conf` folder.
    The file name is `conf_{STRATEGY}_strategy_{INDEX}.yml`
    :return: The newly created file name
    """
    old_path = get_strategy_template_path(strategy)
    i = 0
    new_fname = f"{CONF_PREFIX}{strategy}{CONF_POSTFIX}_{i}.yml"
    new_path = join(CONF_FILE_PATH, new_fname)
    while isfile(new_path):
        new_fname = f"{CONF_PREFIX}{strategy}{CONF_POSTFIX}_{i}.yml"
        new_path = join(CONF_FILE_PATH, new_fname)
        i += 1
    shutil.copy(old_path, new_path)
    return new_fname


def get_strategy_template_path(strategy: str) -> str:
    """
    Given the strategy name, return its template config `yml` file name.
    """
    return join(TEMPLATE_PATH, f"{CONF_PREFIX}{strategy}{CONF_POSTFIX}_TEMPLATE.yml")


def get_eth_wallet_private_key() -> Optional[str]:
    ethereum_wallet = global_config_map.get("ethereum_wallet").value
    if ethereum_wallet is None or ethereum_wallet == "":
        return None
    private_key = Security._private_keys[ethereum_wallet]
    account = Account.privateKeyToAccount(private_key)
    return account.privateKey.hex()


<<<<<<< HEAD
=======
@lru_cache(None)
def get_erc20_token_addresses() -> Dict[str, List]:
    token_list_url = global_config_map.get("ethereum_token_list_url").value
    address_file_path = TOKEN_ADDRESSES_FILE_PATH
    token_list = {}

    resp = requests.get(token_list_url, timeout=3)
    decoded_resp = resp.json()

    for token in decoded_resp["tokens"]:
        token_list[token["symbol"]] = [token["address"], token["decimals"]]

    try:
        with open(address_file_path) as f:
            overrides: Dict[str, str] = json.load(f)
            for token, address in overrides.items():
                override_token = token_list.get(token, [address, 18])
                token_list[token] = [address, override_token[1]]
    except FileNotFoundError:
        # create override file for first run w docker
        with open(address_file_path, "w+") as f:
            f.write(json.dumps({}))
    except Exception as e:
        logging.getLogger().error(e, exc_info=True)

    return token_list


>>>>>>> aeab025a
def _merge_dicts(*args: Dict[str, ConfigVar]) -> OrderedDict:
    """
    Helper function to merge a few dictionaries into an ordered dictionary.
    """
    result: OrderedDict[any] = OrderedDict()
    for d in args:
        result.update(d)
    return result


def get_connector_class(connector_name: str) -> Callable:
    conn_setting = CONNECTOR_SETTINGS[connector_name]
    mod = __import__(conn_setting.module_path(),
                     fromlist=[conn_setting.class_name()])
    return getattr(mod, conn_setting.class_name())


def get_strategy_config_map(strategy: str) -> Optional[Dict[str, ConfigVar]]:
    """
    Given the name of a strategy, find and load strategy-specific config map.
    """
    try:
        cm_key = f"{strategy}_config_map"
        strategy_module = __import__(f"hummingbot.strategy.{strategy}.{cm_key}",
                                     fromlist=[f"hummingbot.strategy.{strategy}"])
        return getattr(strategy_module, cm_key)
    except Exception as e:
        logging.getLogger().error(e, exc_info=True)


def get_strategy_starter_file(strategy: str) -> Callable:
    """
    Given the name of a strategy, find and load the `start` function in
    `hummingbot/strategy/{STRATEGY_NAME}/start.py` file.
    """
    if strategy is None:
        return lambda: None
    try:
        strategy_module = __import__(f"hummingbot.strategy.{strategy}.start",
                                     fromlist=[f"hummingbot.strategy.{strategy}"])
        return getattr(strategy_module, "start")
    except Exception as e:
        logging.getLogger().error(e, exc_info=True)


def load_required_configs(strategy_name) -> OrderedDict:
    strategy_config_map = get_strategy_config_map(strategy_name)
    # create an ordered dict where `strategy` is inserted first
    # so that strategy-specific configs are prompted first and populate required_exchanges
    return _merge_dicts(strategy_config_map, global_config_map)


def strategy_name_from_file(file_path: str) -> str:
    with open(file_path) as stream:
        data = yaml_parser.load(stream) or {}
        strategy = data.get("strategy")
    return strategy


def validate_strategy_file(file_path: str) -> Optional[str]:
    if not isfile(file_path):
        return f"{file_path} file does not exist."
    strategy = strategy_name_from_file(file_path)
    if strategy is None:
        return "Invalid configuration file or 'strategy' field is missing."
    if strategy not in get_strategy_list():
        return "Invalid strategy specified in the file."
    return None


async def update_strategy_config_map_from_file(yml_path: str) -> str:
    strategy = strategy_name_from_file(yml_path)
    config_map = get_strategy_config_map(strategy)
    template_path = get_strategy_template_path(strategy)
    await load_yml_into_cm(yml_path, template_path, config_map)
    return strategy


async def load_yml_into_cm(yml_path: str, template_file_path: str, cm: Dict[str, ConfigVar]):
    try:
        with open(yml_path) as stream:
            data = yaml_parser.load(stream) or {}
            conf_version = data.get("template_version", 0)

        with open(template_file_path, "r") as template_fd:
            template_data = yaml_parser.load(template_fd)
            template_version = template_data.get("template_version", 0)

        for key in template_data:
            if key in {"template_version"}:
                continue

            cvar = cm.get(key)
            if cvar is None:
                logging.getLogger().error(f"Cannot find corresponding config to key {key} in template.")
                continue

            # Skip this step since the values are not saved in the yml file
            if cvar.is_secure:
                cvar.value = Security.decrypted_value(key)
                continue

            val_in_file = data.get(key)
            if (val_in_file is None or val_in_file == "") and cvar.default is not None:
                cvar.value = cvar.default
                continue

            # Todo: the proper process should be first validate the value then assign it
            cvar.value = parse_cvar_value(cvar, val_in_file)
            if cvar.value is not None:
                err_msg = await cvar.validate(str(cvar.value))
                if err_msg is not None:
                    # Instead of raising an exception, simply skip over this variable and wait till the user is prompted
                    logging.getLogger().error("Invalid value %s for config variable %s" % (val_in_file, cvar.key))
                    cvar.value = None

        if conf_version < template_version:
            # delete old config file
            if isfile(yml_path):
                unlink(yml_path)
            # copy the new file template
            shutil.copy(template_file_path, yml_path)
            # save the old variables into the new config file
            save_to_yml(yml_path, cm)
    except Exception as e:
        logging.getLogger().error("Error loading configs. Your config file may be corrupt. %s" % (e,),
                                  exc_info=True)


async def read_system_configs_from_yml():
    """
    Read global config and selected strategy yml files and save the values to corresponding config map
    If a yml file is outdated, it gets reformatted with the new template
    """
    await load_yml_into_cm(GLOBAL_CONFIG_PATH, join(TEMPLATE_PATH, "conf_global_TEMPLATE.yml"), global_config_map)
    await load_yml_into_cm(TRADE_FEES_CONFIG_PATH, join(TEMPLATE_PATH, "conf_fee_overrides_TEMPLATE.yml"),
                           fee_overrides_config_map)
    # In case config maps get updated (due to default values)
    save_system_configs_to_yml()


def save_system_configs_to_yml():
    save_to_yml(GLOBAL_CONFIG_PATH, global_config_map)
    save_to_yml(TRADE_FEES_CONFIG_PATH, fee_overrides_config_map)


def save_to_yml(yml_path: str, cm: Dict[str, ConfigVar]):
    """
    Write current config saved a single config map into each a single yml file
    """
    try:
        with open(yml_path) as stream:
            data = yaml_parser.load(stream) or {}
            for key in cm:
                cvar = cm.get(key)
                if cvar.is_secure:
                    Security.update_secure_config(key, cvar.value)
                    if key in data:
                        data.pop(key)
                elif type(cvar.value) == Decimal:
                    data[key] = float(cvar.value)
                else:
                    data[key] = cvar.value
            with open(yml_path, "w+") as outfile:
                yaml_parser.dump(data, outfile)
    except Exception as e:
        logging.getLogger().error("Error writing configs: %s" % (str(e),), exc_info=True)


async def write_config_to_yml(strategy_name, strategy_file_name):
    strategy_config_map = get_strategy_config_map(strategy_name)
    strategy_file_path = join(CONF_FILE_PATH, strategy_file_name)
    save_to_yml(strategy_file_path, strategy_config_map)
    save_to_yml(GLOBAL_CONFIG_PATH, global_config_map)


async def create_yml_files():
    """
    Copy `hummingbot_logs.yml` and `conf_global.yml` templates to the `conf` directory on start up
    """
    for fname in listdir(TEMPLATE_PATH):
        if "_TEMPLATE" in fname and CONF_POSTFIX not in fname:
            stripped_fname = fname.replace("_TEMPLATE", "")
            template_path = join(TEMPLATE_PATH, fname)
            conf_path = join(CONF_FILE_PATH, stripped_fname)
            if not isfile(conf_path):
                shutil.copy(template_path, conf_path)

            # Only overwrite log config. Updating `conf_global.yml` is handled by `read_configs_from_yml`
            if conf_path.endswith("hummingbot_logs.yml"):
                with open(template_path, "r") as template_fd:
                    template_data = yaml_parser.load(template_fd)
                    template_version = template_data.get("template_version", 0)
                with open(conf_path, "r") as conf_fd:
                    conf_version = 0
                    try:
                        conf_data = yaml_parser.load(conf_fd)
                        conf_version = conf_data.get("template_version", 0)
                    except Exception:
                        pass
                if conf_version < template_version:
                    shutil.copy(template_path, conf_path)


def default_min_quote(quote_asset: str) -> (str, Decimal):
    result_quote, result_amount = "USD", Decimal("11")
    min_quote_config = global_config_map["min_quote_order_amount"].value
    if min_quote_config is not None and quote_asset in min_quote_config:
        result_quote, result_amount = quote_asset, Decimal(str(min_quote_config[quote_asset]))
    return result_quote, result_amount


async def minimum_order_amount(exchange: str, trading_pair: str) -> Decimal:
    base_asset, quote_asset = trading_pair.split("-")
    default_quote_asset, default_amount = default_min_quote(quote_asset)
    quote_amount = Decimal("0")
    if default_quote_asset == quote_asset:
        mid_price = await get_last_price(exchange, trading_pair)
        if mid_price is not None:
            quote_amount = default_amount / mid_price
    return round(quote_amount, 4)


def default_strategy_file_path(strategy: str) -> str:
    """
    Find the next available file name.
    :return: a default file name - `conf_{short_strategy}_{INDEX}.yml` e.g. 'conf_pure_mm_1.yml'
    """
    i = 1
    new_fname = f"{CONF_PREFIX}{short_strategy_name(strategy)}_{i}.yml"
    new_path = join(CONF_FILE_PATH, new_fname)
    while isfile(new_path):
        new_fname = f"{CONF_PREFIX}{short_strategy_name(strategy)}_{i}.yml"
        new_path = join(CONF_FILE_PATH, new_fname)
        i += 1
    return new_fname


def short_strategy_name(strategy: str) -> str:
    if strategy == "pure_market_making":
        return "pure_mm"
    elif strategy == "cross_exchange_market_making":
        return "xemm"
    elif strategy == "arbitrage":
        return "arb"
    else:
        return strategy


def all_configs_complete(strategy):
    strategy_map = get_strategy_config_map(strategy)
    return config_map_complete(global_config_map) and config_map_complete(strategy_map)


def config_map_complete(config_map):
    return not any(c.required and c.value is None for c in config_map.values())


def missing_required_configs(config_map):
    return [c for c in config_map.values() if c.required and c.value is None and not c.is_connect_key]


def load_all_secure_values(strategy):
    strategy_map = get_strategy_config_map(strategy)
    load_secure_values(global_config_map)
    load_secure_values(strategy_map)


def load_secure_values(config_map):
    for key, config in config_map.items():
        if config.is_secure:
            config.value = Security.decrypted_value(key)


def format_config_file_name(file_name):
    if "." not in file_name:
        return file_name + ".yml"
    return file_name


def parse_config_default_to_text(config: ConfigVar) -> str:
    """
    :param config: ConfigVar object
    :return: text for default value prompt
    """
    if config.default is None:
        default = ""
    elif callable(config.default):
        default = config.default()
    elif config.type == 'bool' and isinstance(config.prompt, str) and "Yes/No" in config.prompt:
        default = "Yes" if config.default else "No"
    else:
        default = str(config.default)
    if isinstance(default, Decimal):
        default = "{0:.4f}".format(default)
    return default


def secondary_market_conversion_rate(strategy) -> Decimal:
    config_map = get_strategy_config_map(strategy)
    if "secondary_to_primary_quote_conversion_rate" in config_map:
        base_rate = config_map["secondary_to_primary_base_conversion_rate"].value
        quote_rate = config_map["secondary_to_primary_quote_conversion_rate"].value
    elif "taker_to_maker_quote_conversion_rate" in config_map:
        base_rate = config_map["taker_to_maker_base_conversion_rate"].value
        quote_rate = config_map["taker_to_maker_quote_conversion_rate"].value
    else:
        return Decimal("1")
    return quote_rate / base_rate<|MERGE_RESOLUTION|>--- conflicted
+++ resolved
@@ -163,8 +163,6 @@
     return account.privateKey.hex()
 
 
-<<<<<<< HEAD
-=======
 @lru_cache(None)
 def get_erc20_token_addresses() -> Dict[str, List]:
     token_list_url = global_config_map.get("ethereum_token_list_url").value
@@ -193,7 +191,6 @@
     return token_list
 
 
->>>>>>> aeab025a
 def _merge_dicts(*args: Dict[str, ConfigVar]) -> OrderedDict:
     """
     Helper function to merge a few dictionaries into an ordered dictionary.
