--- conflicted
+++ resolved
@@ -337,36 +337,12 @@
                  self.fetch_liquid_trading_pairs(),
                  self.fetch_bittrex_trading_pairs(),
                  self.fetch_kucoin_trading_pairs(),
-                 self.fetch_bitcoin_com_trading_pairs()]
+                 self.fetch_bitcoin_com_trading_pairs(),
+                 self.fetch_bitfinex_trading_pairs()]
 
         # Radar Relay has not yet been migrated to a new version
         # Endpoint needs to be updated after migration
         # radar_relay_trading_pairs = await self.fetch_radar_relay_trading_pairs()
-<<<<<<< HEAD
-        bamboo_relay_trading_pairs = await self.fetch_bamboo_relay_trading_pairs()
-        coinbase_pro_trading_pairs = await self.fetch_coinbase_pro_trading_pairs()
-        dolomite_trading_pairs = await self.fetch_dolomite_trading_pairs()
-        huobi_trading_pairs = await self.fetch_huobi_trading_pairs()
-        liquid_trading_pairs = await self.fetch_liquid_trading_pairs()
-        idex_trading_pairs = await self.fetch_idex_trading_pairs()
-        bittrex_trading_pairs = await self.fetch_bittrex_trading_pairs()
-        kucoin_trading_pairs = await self.fetch_kucoin_trading_pairs()
-        bitcoin_com_trading_pairs = await self.fetch_bitcoin_com_trading_pairs()
-        bitfinex_trading_pairs = await self.fetch_bitfinex_trading_pairs()
-        self.trading_pairs = {
-            "binance": binance_trading_pairs,
-            "dolomite": dolomite_trading_pairs,
-            "idex": idex_trading_pairs,
-            # "radar_relay": radar_relay_trading_pairs,
-            "bamboo_relay": bamboo_relay_trading_pairs,
-            "coinbase_pro": coinbase_pro_trading_pairs,
-            "huobi": huobi_trading_pairs,
-            "liquid": liquid_trading_pairs,
-            "bittrex": bittrex_trading_pairs,
-            "kucoin": kucoin_trading_pairs,
-            "bitcoin_com": bitcoin_com_trading_pairs,
-            "bitfinex": bitfinex_trading_pairs,
-=======
 
         results = await asyncio.gather(*tasks)
         self.trading_pairs = {
@@ -378,7 +354,7 @@
             "liquid": results[5],
             "bittrex": results[6],
             "kucoin": results[7],
-            "bitcoin_com": results[8]
->>>>>>> bcf64f5d
+            "bitcoin_com": results[8],
+            "bitfinex": results[9]
         }
         self.ready = True